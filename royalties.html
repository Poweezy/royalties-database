<!DOCTYPE html>
<html lang="en">
<head>
  <meta charset="UTF-8">
  <meta name="viewport" content="width=device-width, initial-scale=1.0">
  <title>Mining Royalties Manager</title>
  <link rel="icon" type="image/svg+xml" href="favicon.svg">
  <link rel="stylesheet" href="royalties.css">
  <link href="https://fonts.googleapis.com/css2?family=Inter:wght@400;500;600;700&display=swap" rel="stylesheet">
  <link rel="stylesheet" href="https://cdnjs.cloudflare.com/ajax/libs/font-awesome/6.4.0/css/all.min.css">
  <script src="js/bcrypt.min.js"></script>
  <script src="https://cdn.jsdelivr.net/npm/chart.js"></script>
  <script src="https://cdnjs.cloudflare.com/ajax/libs/xlsx/0.18.5/xlsx.full.min.js"></script>
  <script type="module" src="js/utils/error-handler.js"></script>
  <script type="module" src="js/services/database.service.js"></script>
  <script type="module" src="js/services/auth.service.js"></script>
  <script type="module" src="js/modules/NotificationManager.js"></script>
  <script type="module" src="js/modules/ChartManager.js"></script>
  <script type="module" src="js/modules/FileManager.js"></script>
  <script type="module" src="js/modules/NavigationManager.js"></script>
  <script type="module" src="js/semantic-search.js"></script>
  <script type="module" src="js/app.js"></script>
  <script>
    // Register Service Worker
    if ('serviceWorker' in navigator) {
      window.addEventListener('load', () => {
        navigator.serviceWorker.register('js/service-worker.js')
          .then(registration => {
            console.log('ServiceWorker registration successful');
            
            // Request notification permission
            if ('Notification' in window) {
              Notification.requestPermission();
            }
            
            // Subscribe to push notifications
            // Push notifications will be configured later
            if (false && 'PushManager' in window) {
              // Disabled for now until we have proper VAPID keys
              /*registration.pushManager.subscribe({
                userVisibleOnly: true,
                applicationServerKey: 'YOUR_PUBLIC_VAPID_KEY'
              });*/
            }
          })
          .catch(err => {
            console.error('ServiceWorker registration failed:', err);
          });
      });
    }
  </script>
</head>
<body>
  <!-- Loading Screen -->
  <div class="loading-screen" id="loading-screen">
    <div class="loading-content">
      <div class="loading-spinner"></div>
      <p>Loading your workspace...</p>
    </div>
  </div>

  <!-- Notification Container -->
  <div id="notifications-container" class="notifications-container"></div>

  <!-- Toast Container -->
  <div id="toast-container" class="toast-container"></div>

  <!-- Login Section -->
  <section class="login-section" id="login-section" style="display: none;">
    <div class="login-container">
      <div class="login-header">
        <div class="login-logo" aria-label="Mining Royalties Manager Logo">MR</div>
        <h2>Mining Royalties Manager</h2>
        <p>Secure access to your royalty management system</p>
      </div>
      <form class="login-form" id="login-form">
        <div class="input-group">
          <i class="fas fa-user" aria-label="Username icon"></i>
          <input type="text" id="username" placeholder="Username" aria-describedby="username-error" autocomplete="username" required>
          <div class="validation-error" id="username-error" style="display: none;">Username is required</div>
        </div>
        <div class="input-group">
          <i class="fas fa-lock" aria-label="Password icon"></i>
          <input type="password" id="password" placeholder="Password" aria-describedby="password-error" autocomplete="current-password" required>
          <button type="button" class="password-toggle-btn" onclick="togglePassword('password')" aria-label="Toggle password visibility">
            <i class="fas fa-eye" aria-label="Toggle password visibility icon"></i>
          </button>
          <div class="validation-error" id="password-error" style="display: none;">Password is required</div>
        </div>
        <button type="submit" class="btn btn-primary btn-large">Sign In</button>
      </form>
      <div class="login-footer">
        <p>Please contact your administrator for credentials.</p>
      </div>
    </div>
  </section>

  <!-- Main App -->
  <div class="app-container" id="app-container" style="display: none;">
    <!-- Sidebar -->
    <aside class="sidebar" id="sidebar">
      <div class="sidebar-header">
        <div class="sidebar-logo" aria-label="Mining Royalties Manager Logo">MR</div>
        <h2>Royalties Manager</h2>
      </div>
      <nav id="main-nav">
        <ul>
          <li><a href="#dashboard" class="active"><i class="fas fa-home" aria-label="Dashboard icon"></i> Dashboard</a></li>
          <li><a href="#user-management"><i class="fas fa-users" aria-label="User Management icon"></i> User Management</a></li>
          <li><a href="#royalty-records"><i class="fas fa-file-invoice" aria-label="Royalty Records icon"></i> Royalty Records</a></li>
          <li><a href="#contract-management"><i class="fas fa-file-contract" aria-label="Contract Management icon"></i> Contract Management</a></li>
          <li><a href="#audit-dashboard"><i class="fas fa-shield-alt" aria-label="Audit Dashboard icon"></i> Audit Dashboard</a></li>
          <li><a href="#reporting-analytics"><i class="fas fa-chart-bar" aria-label="Reporting & Analytics icon"></i> Reporting & Analytics</a></li>
          <li><a href="#communication"><i class="fas fa-envelope" aria-label="Communication icon"></i> Communication</a></li>
          <li><a href="#notifications"><i class="fas fa-bell" aria-label="Notifications icon"></i> Notifications <span class="notification-badge">0</span></a></li>
          <li><a href="#compliance"><i class="fas fa-check-circle" aria-label="Compliance & Regulatory icon"></i> Compliance & Regulatory</a></li>
          <li><a href="#regulatory-management"><i class="fas fa-gavel" aria-label="Regulatory Management icon"></i> Regulatory Management</a></li>
          <li><a href="#semantic-search"><i class="fas fa-search" aria-label="AI Search icon"></i> AI Search</a></li>
          <li><a href="#profile"><i class="fas fa-user" aria-label="My Profile icon"></i> My Profile</a></li>
          <li><a href="#logout" class="logout-link"><i class="fas fa-sign-out-alt" aria-label="Logout icon"></i> Logout</a></li>
        </ul>
      </nav>
    </aside>

    <!-- Main Content -->
    <main class="main-content">
      <!-- Dashboard -->
      <section id="dashboard" style="display: block;">
        <div class="page-header">
          <div class="page-title">
            <h1>Dashboard</h1>
            <p>Welcome back, <span id="user-name">System Administrator</span> | Last login: <span id="last-login-time">Today, 09:15 AM</span></p>
          </div>
          <div class="page-actions">
            <button class="btn btn-info" id="refresh-dashboard" title="Refresh dashboard data">
              <i class="fas fa-sync-alt" aria-label="Refresh icon"></i> Refresh
            </button>
            <button class="btn btn-primary" id="admin-panel-btn" title="Access Admin Panel">
              <i class="fas fa-cog" aria-label="Admin Panel icon"></i> Admin Panel
            </button>
            <button class="btn btn-secondary" id="notifications-btn" title="View Notifications">
              <i class="fas fa-bell" aria-label="Notifications icon"></i> <span id="notifications-count">3</span>
            </button>
          </div>
        </div>

        <!-- Key Performance Indicators -->
        <div class="charts-grid">
          <div class="metric-card card">
            <div class="card-header">
              <h3><i class="fas fa-coins" aria-label="Total Royalties icon"></i> Total Royalties (YTD)</h3>
              <select class="metric-period" id="royalties-period">
                <option value="2024">2024</option>
                <option value="2023">2023</option>
                <option value="all">All Time</option>
              </select>
            </div>
            <div class="card-body">
              <p id="total-royalties">E 992,500.00</p>
              <small class="trend-indicator" id="royalties-trend">
                <i class="fas fa-arrow-up trend-positive" aria-label="Upward trend icon"></i> +15.8% from last year
              </small>
              <div class="mini-progress">
                <div class="progress-bar" id="royalties-progress" style="width: 75%;"></div>
              </div>
            </div>
          </div>

          <div class="metric-card card">
            <div class="card-header">
              <h3><i class="fas fa-industry" aria-label="Active Entities icon"></i> Active Entities</h3>
              <select class="metric-period" id="entities-period">
                <option value="current">This Quarter</option>
                <option value="last">Last Quarter</option>
                <option value="ytd">YTD</option>
              </select>
            </div>
            <div class="card-body">
              <p id="active-entities">6</p>
              <small class="trend-indicator" id="entities-trend">
                <i class="fas fa-arrow-up trend-positive" aria-label="Upward trend icon"></i> +2 new this month
              </small>
              <div class="entities-breakdown">
                <small>
                  <span class="entity-type">Mines: <span id="mines-count">2</span></span> | 
                  <span class="entity-type">Quarries: <span id="quarries-count">4</span></span>
                </small>
              </div>
            </div>
          </div>

          <div class="metric-card card">
            <div class="card-header">
              <h3><i class="fas fa-check-circle" aria-label="Compliance Rate icon"></i> Compliance Rate</h3>
              <button class="btn btn-sm btn-secondary" id="compliance-details" title="View compliance details">
                <i class="fas fa-info-circle" aria-label="Details icon"></i>
              </button>
            </div>
            <div class="card-body">
              <p id="compliance-rate">80%</p>
              <div class="collection-progress">
                <div class="progress-bar" id="compliance-progress" style="width: 80%;"></div>
              </div>
              <small class="compliance-breakdown">
                <span>Paid: <span id="paid-count">3</span></span> | 
                <span>Pending: <span id="pending-count">1</span></span> | 
                <span>Overdue: <span id="overdue-count">1</span></span>
              </small>
            </div>
          </div>

          <div class="metric-card card">
            <div class="card-header">
              <h3><i class="fas fa-clock" aria-label="Pending Approvals icon"></i> Pending Approvals</h3>
              <button class="btn btn-sm btn-warning" id="view-pending" title="View pending items">
                <i class="fas fa-eye" aria-label="View icon"></i>
              </button>
            </div>
            <div class="card-body">
              <p id="pending-approvals">2</p>
              <small id="pending-urgency">1 urgent item requires attention</small>
              <div class="urgency-indicator">
                <span class="urgent-badge" id="urgent-items" style="display: inline-flex;">
                  <i class="fas fa-exclamation-triangle" aria-label="Urgent items icon"></i> <span id="urgent-count">1</span> Urgent
                </span>
              </div>
            </div>
          </div>
        </div>

        <!-- Analytics Charts Section -->
        <div class="charts-grid">
          <div class="analytics-chart card">
            <div class="chart-header">
              <h3><i class="fas fa-chart-line" aria-label="Revenue Trends icon"></i> Revenue Trends</h3>
              <div class="chart-controls">
                <button class="chart-btn active" data-chart-type="line" data-chart-id="revenue-trends-chart">
                  <i class="fas fa-chart-line" aria-label="Line chart icon"></i> Line
                </button>
                <button class="chart-btn" data-chart-type="bar" data-chart-id="revenue-trends-chart">
                  <i class="fas fa-chart-bar" aria-label="Bar chart icon"></i> Bar
                </button>
                <button class="chart-btn" data-chart-type="area" data-chart-id="revenue-trends-chart">
                  <i class="fas fa-chart-area" aria-label="Area chart icon"></i> Area
                </button>
                <button class="btn btn-sm btn-outline-secondary export-chart-btn" data-chart-id="revenue-trends-chart">
                    <i class="fas fa-download"></i> Export
                </button>
              </div>
            </div>
            <div class="chart-container">
              <canvas id="revenue-trends-chart" aria-label="Revenue trends chart showing monthly royalty collections"></canvas>
            </div>
            <div class="chart-summary">
              <small>
                <i class="fas fa-info-circle" aria-label="Info icon"></i>
                Average monthly collection: <strong>E <span id="avg-monthly">82,708</span></strong> | 
                Peak month: <strong><span id="peak-month">January 2024</span></strong>
              </small>
            </div>
          </div>

          <div class="analytics-chart card">
            <div class="chart-header">
              <h3><i class="fas fa-chart-pie" aria-label="Production by Entity icon"></i> Production by Entity</h3>
              <div class="chart-controls">
                <button class="chart-btn active" data-chart-type="pie" data-chart-id="production-by-entity-chart">
                  <i class="fas fa-chart-pie" aria-label="Pie chart icon"></i> Pie
                </button>
                <button class="chart-btn" data-chart-type="doughnut" data-chart-id="production-by-entity-chart">
                  <i class="fas fa-circle-notch" aria-label="Doughnut chart icon"></i> Doughnut
                </button>
                <button class="btn btn-sm btn-outline-secondary export-chart-btn" data-chart-id="production-by-entity-chart">
                    <i class="fas fa-download"></i> Export
                </button>
              </div>
            </div>
            <div class="chart-container">
              <canvas id="production-by-entity-chart" aria-label="Production volume breakdown by mining entity"></canvas>
            </div>
            <div class="chart-summary">
              <small>
                <i class="fas fa-info-circle" aria-label="Info icon"></i>
                Total production: <strong><span id="total-production">52,000</span> m³</strong> | 
                Top producer: <strong><span id="top-producer">Kwalini Quarry</span></strong>
              </small>
            </div>
          </div>
        </div>

        <!-- Recent Activity & Quick Actions -->
        <div class="charts-grid">
          <div class="card">
            <div class="card-header">
              <h3><i class="fas fa-history" aria-label="Recent Activity icon"></i> Recent Activity</h3>
              <button class="btn btn-sm btn-secondary" id="view-all-activity">
                <i class="fas fa-external-link-alt" aria-label="View All icon"></i> View All
              </button>
            </div>
            <div class="card-body">
              <div class="activity-list" id="recent-activity">
                <div class="activity-item">
                  <div class="activity-icon">
                    <i class="fas fa-plus-circle text-success" aria-label="New item icon"></i>
                  </div>
                  <div class="activity-content">
                    <p><strong>New royalty record</strong> added for Kwalini Quarry</p>
                    <small>2 hours ago</small>
                  </div>
                </div>
                <div class="activity-item">
                  <div class="activity-icon">
                    <i class="fas fa-user-plus text-info" aria-label="New user icon"></i>
                  </div>
                  <div class="activity-content">
                    <p><strong>New user</strong> finance.manager created</p>
                    <small>5 hours ago</small>
                  </div>
                </div>
                <div class="activity-item">
                  <div class="activity-icon">
                    <i class="fas fa-file-alt text-warning" aria-label="Report icon"></i>
                  </div>
                  <div class="activity-content">
                    <p><strong>Compliance report</strong> submitted to ERA</p>
                    <small>1 day ago</small>
                  </div>
                </div>
              </div>
            </div>
          </div>

          <div class="card">
            <div class="card-header">
              <h3><i class="fas fa-bolt" aria-label="Quick Actions icon"></i> Quick Actions</h3>
            </div>
            <div class="card-body">
              <div class="quick-actions-grid">
                <button class="btn btn-success quick-action-btn" id="add-royalty-record">
                  <i class="fas fa-plus" aria-label="Add icon"></i>
                  <span>Add Royalty Record</span>
                </button>
                <button class="btn btn-info quick-action-btn" id="generate-report">
                  <i class="fas fa-file-pdf" aria-label="PDF icon"></i>
                  <span>Generate Report</span>
                </button>
                <button class="btn btn-warning quick-action-btn" id="view-overdue">
                  <i class="fas fa-exclamation-triangle" aria-label="Overdue icon"></i>
                  <span>View Overdue</span>
                </button>
                <button class="btn btn-primary quick-action-btn" id="manage-users">
                  <i class="fas fa-users-cog" aria-label="Manage Users icon"></i>
                  <span>Manage Users</span>
                </button>
              </div>
            </div>
          </div>
        </div>

        <!-- Leaderboards -->
        <div class="charts-grid">
            <div class="card">
                <div class="card-header">
                    <h3><i class="fas fa-trophy" aria-label="Trophy icon"></i> Top 5 Performing Entities</h3>
                </div>
                <div class="card-body">
                    <ol id="top-entities-list" class="leaderboard-list"></ol>
                </div>
            </div>
            <div class="card">
                <div class="card-header">
                    <h3><i class="fas fa-exclamation-triangle" aria-label="Warning icon"></i> Entities with Overdue Payments</h3>
                </div>
                <div class="card-body">
                    <ul id="overdue-entities-list" class="leaderboard-list"></ul>
                </div>
            </div>
        </div>

        <!-- System Status & Alerts -->
        <div class="charts-grid">
          <div class="card">
            <div class="card-header">
              <h3><i class="fas fa-bell" aria-label="System Alerts icon"></i> System Alerts</h3>
              <span class="alert-count" id="alert-count-badge">0</span>
            </div>
            <div class="card-body">
              <div class="alerts-container" id="system-alerts">
                <div class="alert-item info">
                  <i class="fas fa-info-circle" aria-label="Info icon"></i>
                  <div class="alert-content">
                    <p>System running normally</p>
                    <small>All services operational</small>
                  </div>
                </div>
              </div>
            </div>
          </div>

          <div class="card">
            <div class="card-header">
              <h3><i class="fas fa-server" aria-label="System Status icon"></i> System Status</h3>
              <span class="status-indicator online" id="system-status">
                <i class="fas fa-circle" aria-label="Online status icon"></i> Online
              </span>
            </div>
            <div class="card-body">
              <div class="system-metrics">
                <div class="metric-row">
                  <span class="metric-label">Database:</span>
                  <span class="metric-value status-good" id="db-status">
                    <i class="fas fa-circle" aria-label="Connected status icon"></i> Connected
                  </span>
                </div>
                <div class="metric-row">
                  <span class="metric-label">Last Backup:</span>
                  <span class="metric-value" id="last-backup">Today, 03:00 AM</span>
                </div>
                <div class="metric-row">
                  <span class="metric-label">Active Sessions:</span>
                  <span class="metric-value" id="active-sessions">3 users</span>
                </div>
                <div class="metric-row">
                  <span class="metric-label">Uptime:</span>
                  <span class="metric-value" id="system-uptime">7 days, 14 hours</span>
                </div>
              </div>
            </div>
          </div>
        </div>
      </section>

      <!-- User Management -->
      <section id="user-management" style="display: none;">
        <div class="page-header">
          <div class="page-title">
            <h1>User Management</h1>
            <p>Comprehensive user administration with role-based access control, security monitoring, and audit trails</p>
          </div>
          <div class="page-actions">
            <button class="btn btn-info" id="view-audit-btn" title="View detailed audit logs">
              <i class="fas fa-shield-alt" aria-label="View Audit Log icon"></i> View Audit Log
            </button>
            <button class="btn btn-primary" id="export-report-btn" title="Export user management report">
              <i class="fas fa-file-export" aria-label="Export Report icon"></i> Export Report
            </button>
            <button class="btn btn-success" id="add-user-btn" title="Add new user account">
              <i class="fas fa-user-plus" aria-label="Add User icon"></i> Add User
            </button>
          </div>
        </div>
        
        <!-- User Management Metrics Dashboard -->
        <div class="charts-grid">
          <div class="metric-card card">
            <div class="card-header">
              <h3><i class="fas fa-users" aria-label="Active Users icon"></i> Active Users</h3>
              <select class="metric-period">
                <option value="today">Today</option>
                <option value="week">This Week</option>
                <option value="month">This Month</option>
              </select>
            </div>
            <div class="card-body">
              <p id="active-users-count">3</p>
              <small><i class="fas fa-circle text-success" aria-label="Online status icon"></i> Currently active and logged in</small>
            </div>
          </div>
          <div class="metric-card card">
            <div class="card-header">
              <h3><i class="fas fa-exclamation-triangle" aria-label="Failed Logins icon"></i> Failed Logins</h3>
              <select class="metric-period">
                <option value="today">Today</option>
                <option value="week">This Week</option>
                <option value="month">This Month</option>
              </select>
            </div>
            <div class="card-body">
              <p id="failed-logins-count">0</p>
              <small><i class="fas fa-shield-alt text-success" aria-label="Security status icon"></i> Security status: Normal</small>
            </div>
          </div>
          <div class="metric-card card">
            <div class="card-header">
              <h3><i class="fas fa-bell" aria-label="Security Alerts icon"></i> Security Alerts</h3>
            </div>
            <div class="card-body">
              <p id="security-alerts-count">None</p>
              <small><i class="fas fa-check-circle text-success" aria-label="All systems secure icon"></i> All systems secure</small>
            </div>
          </div>
          <div class="metric-card card">
            <div class="card-header">
              <h3><i class="fas fa-key" aria-label="Password Compliance icon"></i> Password Compliance</h3>
            </div>
            <div class="card-body">
              <p id="password-compliance-rate">100%</p>
              <small><i class="fas fa-certificate text-success" aria-label="Security standards icon"></i> Meeting security standards</small>
              <div class="mini-progress">
                <div class="progress-bar" style="width: 100%; background: var(--success-color);"></div>
              </div>
            </div>
          </div>
        </div>

        <!-- Add New User Form -->
        <div class="user-form-container" id="add-user-form-container" style="display: none;">
          <div class="section-header">
            <h4><i class="fas fa-user-plus" aria-label="Add New User icon"></i> Add New User Account</h4>
            <div class="table-actions">
              <button class="btn btn-secondary btn-sm" id="close-add-user-form" title="Close form">
                <i class="fas fa-times" aria-label="Close icon"></i> Close
              </button>
            </div>
          </div>
          
          <form id="add-user-form" novalidate>
            <div class="grid-4">
              <!-- Username Field -->
              <div class="form-group">
                <label for="new-username">Username</label>
                <input type="text" id="new-username" name="new-username" placeholder="Enter username" aria-describedby="new-username-error" autocomplete="username">
                <div class="validation-error" id="new-username-error">Username is required</div>
                <div class="validation-success" id="new-username-success">Username is available</div>
              </div>
              
              <!-- Email Field -->
              <div class="form-group">
                <label for="new-email">Email Address</label>
                <input type="email" id="new-email" name="new-email" placeholder="user@example.com" aria-describedby="new-email-error">
                <div class="validation-error" id="new-email-error">Valid email is required</div>
                <div class="validation-success" id="new-email-success">Email is valid</div>
              </div>
              
              <!-- Role Field -->
              <div class="form-group">
                <label for="new-role">Role</label>
                <select id="new-role" name="new-role" aria-describedby="new-role-error">
                  <option value="">Select Role</option>
                  <option value="Administrator">Administrator</option>
                  <option value="Editor">Editor</option>
                  <option value="Auditor">Auditor</option>
                  <option value="Finance Officer">Finance Officer</option>
                  <option value="Viewer">Viewer</option>
                </select>
                <div class="validation-error" id="new-role-error">Role selection is required</div>
                <div class="validation-success" id="new-role-success">Role selected</div>
              </div>
              
              <!-- Department Field -->
              <div class="form-group">
                <label for="new-department">Department</label>
                <select id="new-department" name="new-department" aria-describedby="new-department-error">
                  <option value="">Select Department</option>
                  <option value="Administration">Administration</option>
                  <option value="Finance">Finance</option>
                  <option value="Operations">Operations</option>
                  <option value="Audit & Compliance">Audit & Compliance</option>
                  <option value="Legal Affairs">Legal Affairs</option>
                </select>
                <div class="validation-error" id="new-department-error">Department selection is required</div>
                <div class="validation-success" id="new-department-success">Department selected</div>
              </div>
              
              <!-- Password Field -->
              <div class="form-group">
                <label for="new-password">Password</label>
                <div class="password-input-container">
                  <input type="password" id="new-password" placeholder="Enter secure password" aria-describedby="new-password-error" autocomplete="new-password">
                  <button type="button" class="password-toggle-btn" onclick="togglePassword('new-password')" aria-label="Show password">
                    <i class="fas fa-eye" aria-label="Show password icon"></i>
                  </button>
                </div>
                <div class="validation-error" id="new-password-error">Strong password is required</div>
                <div class="validation-success" id="new-password-success">Password is secure</div>
                <div class="password-strength-meter">
                  <div class="strength-bar">
                    <div class="strength-bar-fill" style="width: 0%;"></div>
                  </div>
                  <div class="strength-text">Password Strength: Enter password</div>
                </div>
              </div>
              
              <!-- Confirm Password Field -->
              <div class="form-group">
                <label for="confirm-password">Confirm Password</label>
                <div class="password-input-container">
                  <input type="password" id="confirm-password" placeholder="Confirm password" aria-describedby="confirm-password-error" autocomplete="new-password">
                  <button type="button" class="password-toggle-btn" onclick="togglePassword('confirm-password')" aria-label="Show password">
                    <i class="fas fa-eye" aria-label="Show password icon"></i>
                  </button>
                </div>
                <div class="validation-error" id="confirm-password-error">Passwords must match</div>
                <div class="validation-success" id="confirm-password-success">Passwords match</div>
              </div>
              
              <!-- Account Expiry Field -->
              <div class="form-group">
                <label for="account-expires">Account Expires (Optional)</label>
                <input type="date" id="account-expires" aria-describedby="account-expires-help">
                <div class="form-help" id="account-expires-help">
                  <i class="fas fa-info-circle" aria-label="Info icon"></i> Leave blank for no expiration
                </div>
              </div>
              
              <!-- Additional Options -->
              <div class="form-group">
                <label>Account Options</label>
                <div class="checkbox-group">
                  <label class="checkbox-label">
                    <input type="checkbox" id="send-welcome-email" checked>
                    Send welcome email with login instructions
                  </label>
                  <label class="checkbox-label">
                    <input type="checkbox" id="force-password-change">
                    Force password change on first login
                  </label>
                  <label class="checkbox-label">
                    <input type="checkbox" id="account-active" checked>
                    Account is active (can login immediately)
                  </label>
                </div>
              </div>
            </div>
            
            <div class="form-actions">
              <button type="button" class="btn btn-secondary" id="cancel-add-user">
                <i class="fas fa-times" aria-label="Cancel icon"></i> Cancel
              </button>
              <button type="button" class="btn btn-warning" id="reset-form">
                <i class="fas fa-undo" aria-label="Reset icon"></i> Reset Form
              </button>
              <button type="submit" class="btn btn-success" id="create-user-btn" disabled>
                <i class="fas fa-user-plus" aria-label="Create User icon"></i> Create User
              </button>
            </div>
          </form>
        </div>

        <!-- User Accounts Management Table -->
        <div class="user-form-container">
          <div class="section-header">
            <h4><i class="fas fa-users-cog" aria-label="User Accounts Management icon"></i> User Accounts Management</h4>
            <div class="table-actions">
              <button class="btn btn-secondary btn-sm" id="refresh-users" title="Refresh user list">
                <i class="fas fa-sync" aria-label="Refresh icon"></i> Refresh
              </button>
              <button class="btn btn-info btn-sm" id="export-users" title="Export user list">
                <i class="fas fa-download" aria-label="Export icon"></i> Export
              </button>
              <button class="btn btn-danger btn-sm" id="bulk-delete-users" style="display: none;" disabled title="Delete selected users">
                <i class="fas fa-trash" aria-label="Delete icon"></i> Delete Selected
              </button>
            </div>
          </div>
          
          <!-- Advanced Filtering -->
          <div class="table-filters">
            <h6><i class="fas fa-filter" aria-label="Filter icon"></i> Filter & Search Options</h6>
            <div class="grid-4">
              <!-- Search Users Component -->
              <div class="filter-component filter-search">
                <div class="form-group">
                  <label for="filter-search">Search Users</label>
                  <input type="text" id="filter-search" placeholder="Search by name, email, or username...">
                </div>
              </div>

              <!-- Filter by Role Component -->
              <div class="filter-component filter-role">
                <div class="form-group">
                  <label for="filter-role">Filter by Role</label>
                  <select id="filter-role">
                    <option value="">All Roles</option>
                    <option value="administrator">Administrator</option>
                    <option value="editor">Editor</option>
                    <option value="auditor">Auditor</option>
                    <option value="finance">Finance Officer</option>
                    <option value="viewer">Viewer</option>
                  </select>
                </div>
              </div>

              <!-- Filter by Status Component -->
              <div class="filter-component filter-status">
                <div class="form-group">
                  <label for="filter-status">Filter by Status</label>
                  <select id="filter-status">
                    <option value="">All Statuses</option>
                    <option value="active">Active</option>
                    <option value="inactive">Inactive</option>
                    <option value="locked">Locked</option>
                    <option value="expired">Expired</option>
                  </select>
                </div>
              </div>

              <!-- Filter Actions Component -->
              <div class="filter-component filter-actions">
                <div class="form-group filter-actions">
                  <label>&nbsp;</label>
                  <button class="btn btn-primary" id="apply-filters">
                    <i class="fas fa-search" aria-label="Apply Filters icon"></i> Apply Filters
                  </button>
                  <button class="btn btn-secondary" id="clear-filters">
                    <i class="fas fa-times" aria-label="Clear Filters icon"></i> Clear
                  </button>
                </div>
              </div>
            </div>
          </div>
          
          <!-- Users Data Table -->
          <div class="table-container">
            <table class="data-table" id="users-table">
              <thead>
                <tr>
                  <th>
                    <input type="checkbox" id="select-all-users" title="Select all users">
                  </th>
                  <th sortable data-sort="username">Username <i class="fas fa-sort" aria-label="Sort icon"></i></th>
                  <th sortable data-sort="email">Email <i class="fas fa-sort" aria-label="Sort icon"></i></th>
                  <th sortable data-sort="role">Role <i class="fas fa-sort" aria-label="Sort icon"></i></th>
                  <th sortable data-sort="department">Department <i class="fas fa-sort" aria-label="Sort icon"></i></th>
                  <th sortable data-sort="status">Status <i class="fas fa-sort" aria-label="Sort icon"></i></th>
                  <th sortable data-sort="lastLogin">Last Login <i class="fas fa-sort" aria-label="Sort icon"></i></th>
                  <th sortable data-sort="created">Created <i class="fas fa-sort" aria-label="Sort icon"></i></th>
                  <th>2FA</th>
                  <th>Actions</th>
                </tr>
              </thead>
              <tbody id="users-table-tbody">
                <!-- Users will be populated here by JavaScript -->
              </tbody>
            </table>
          </div>
          
          <!-- Table Pagination -->
          <div class="table-pagination" id="users-pagination">
            <div class="pagination-info">
              Showing <span id="users-start">1</span> to <span id="users-end">3</span> of <span id="users-total">3</span> users
            </div>
            <div class="pagination-controls">
              <button class="btn btn-sm btn-secondary" id="users-prev" disabled>
                <i class="fas fa-chevron-left" aria-label="Previous page icon"></i> Previous
              </button>
              <span class="pagination-pages" id="users-pages">
                <button class="page-btn active">1</button>
              </span>
              <button class="btn btn-sm btn-secondary" id="users-next" disabled>
                Next <i class="fas fa-chevron-right" aria-label="Next page icon"></i>
              </button>
            </div>
          </div>
        </div>

        <!-- Security Audit Log -->
        <div class="user-form-container">
          <div class="section-header">
            <h4><i class="fas fa-shield-alt" aria-label="Security Audit Log icon"></i> Security Audit Log & Activity Monitoring</h4>
            <div class="table-actions">
              <button class="btn btn-secondary btn-sm" id="refresh-audit-log" title="Refresh audit log">
                <i class="fas fa-sync" aria-label="Refresh icon"></i> Refresh
              </button>
              <button class="btn btn-info btn-sm" id="export-audit-log" title="Export audit log">
                <i class="fas fa-download" aria-label="Export icon"></i> Export
              </button>
              <button class="btn btn-warning btn-sm" id="clear-audit-log" title="Clear old audit entries">
                <i class="fas fa-broom" aria-label="Clear icon"></i> Clear Old Entries
              </button>
            </div>
          </div>
          
          <!-- Audit Log Filters -->
          <div class="table-filters">
            <h6><i class="fas fa-search" aria-label="Search icon"></i> Audit Log Search & Filters</h6>
            <div class="grid-4">
              <div class="form-group">
                <label for="audit-filter-user">Filter by User</label>
                <select id="audit-filter-user">
                  <option value="">All Users</option>
                  <option value="admin">admin</option>
                  <option value="j.doe">j.doe</option>
                  <option value="m.smith">m.smith</option>
                </select>
              </div>
              
              <div class="form-group">
                <label for="audit-filter-action">Filter by Action</label>
                <select id="audit-filter-action">
                  <option value="">All Actions</option>
                  <option value="login">Login</option>
                  <option value="logout">Logout</option>
                  <option value="failed-login">Failed Login</option>
                  <option value="create-user">Create User</option>
                  <option value="modify-user">Modify User</option>
                  <option value="delete-user">Delete User</option>
                </select>
              </div>
              
              <div class="form-group">
                <label for="audit-filter-date">Date Range</label>
                <select id="audit-filter-date">
                  <option value="today">Today</option>
                  <option value="week">This Week</option>
                  <option value="month">This Month</option>
                  <option value="custom">Custom Range</option>
                </select>
              </div>
              
              <div class="form-group filter-actions">
                <label>&nbsp;</label>
                <button class="btn btn-primary" id="apply-audit-filters">
                  <i class="fas fa-search" aria-label="Apply icon"></i> Apply
                </button>
                <button class="btn btn-secondary" id="clear-audit-filters">
                  <i class="fas fa-times" aria-label="Clear icon"></i> Clear
                </button>
              </div>
            </div>
          </div>
          
          <!-- Audit Log Table -->
          <div class="table-container">
            <table class="data-table" id="audit-log-table">
              <thead>
                <tr>
                  <th>Timestamp</th>
                  <th>User</th>
                  <th>Action</th>
                  <th>IP Address</th>
                  <th>User Agent</th>
                  <th>Status</th>
                  <th>Details</th>
                </tr>
              </thead>
              <tbody id="audit-log-tbody">
                <tr>
                  <td>2024-02-15 09:15:23</td>
                  <td>admin</td>
                  <td><span class="action-badge login">Login</span></td>
                  <td>192.168.1.100</td>
                  <td>Chrome 121.0.0.0</td>
                  <td><span class="status-badge active">Success</span></td>
                  <td>Standard login</td>
                </tr>
                <tr>
                  <td>2024-02-15 08:45:12</td>
                  <td>j.doe</td>
                  <td><span class="action-badge data-access">Data Access</span></td>
                  <td>192.168.1.105</td>
                  <td>Firefox 123.0</td>
                  <td><span class="status-badge active">Success</span></td>
                  <td>Accessed royalty records</td>
                </tr>
                <tr>
                  <td>2024-02-14 23:30:45</td>
                  <td>unknown</td>
                  <td><span class="action-badge failed-login">Failed Login</span></td>
                  <td>203.0.113.15</td>
                  <td>Unknown</td>
                  <td><span class="status-badge warning">Failed</span></td>
                  <td>Invalid credentials - blocked</td>
                </tr>
                <tr>
                  <td>2024-02-14 16:30:22</td>
                  <td>admin</td>
                  <td><span class="action-badge create-user">Create User</span></td>
                  <td>192.168.1.100</td>
                  <td>Chrome 121.0.0.0</td>
                  <td><span class="status-badge active">Success</span></td>
                  <td>Created user: m.smith</td>
                </tr>
                <tr>
                  <td>2024-02-14 15:20:18</td>
                  <td>m.smith</td>
                  <td><span class="action-badge logout">Logout</span></td>
                  <td>192.168.1.110</td>
                  <td>Safari 17.2</td>
                  <td><span class="status-badge active">Success</span></td>
                  <td>Manual logout</td>
                </tr>
              </tbody>
            </table>
          </div>
          
          <!-- Audit Log Pagination -->
          <div class="table-pagination" id="audit-pagination">
            <div class="pagination-info">
              Showing <span id="audit-start">1</span> to <span id="audit-end">5</span> of <span id="audit-total">127</span> audit entries
            </div>
            <div class="pagination-controls">
              <button class="btn btn-sm btn-secondary" id="audit-prev" disabled>
                <i class="fas fa-chevron-left" aria-label="Previous page icon"></i> Previous
              </button>
              <span class="pagination-pages" id="audit-pages">
                <button class="page-btn active">1</button>
                <button class="page-btn">2</button>
                <button class="page-btn">3</button>
                <button class="page-btn">...</button>
                <button class="page-btn">26</button>
              </span>
              <button class="btn btn-sm btn-secondary" id="audit-next">
                Next <i class="fas fa-chevron-right" aria-label="Next page icon"></i>
              </button>
            </div>
          </div>
        </div>
      </section>

      <!-- Royalty Records -->
      <section id="royalty-records" style="display: none;">
        <div class="page-header">
          <div class="page-title">
            <h1>Royalty Records</h1>
            <p>Manage and review all royalty payments</p>
          </div>
          <div class="page-actions">
            <button class="btn btn-success">Record Payment</button>
          </div>
        </div>
        <div class="user-form-container">
          <h4>Record Royalty Payment</h4>
          <div class="grid-4">
            <div class="form-group">
              <label for="entity">Entity</label>
              <select id="entity" aria-describedby="entity-validation">
                <option>Select Entity</option>
                <option>Kwalini Quarry</option>
                <option>Mbabane Quarry</option>
                <option>Sidvokodvo Quarry</option>
                <option>Maloma Colliery</option>
                <option>Ngwenya Mine</option>
                <option>Malolotja Mine</option>
              </select>
              <div class="validation-error" id="entity-validation">Entity is required</div>
            </div>
            <div class="form-group">
              <label for="mineral">Mineral</label>
              <select id="mineral" aria-describedby="mineral-validation">
                <option>Select Mineral</option>
                <option>Coal</option>
                <option>Iron Ore</option>
                <option>Green Chert</option>
                <option>Gravel</option>
                <option>River Sand</option>
                <option>Plaster Sand</option>
                <option>Quarried Stone</option>
              </select>
              <div class="validation-error" id="mineral-validation">Mineral is required</div>
            </div>
            <div class="form-group">
              <label for="volume">Volume (m³)</label>
              <input type="number" id="volume" placeholder="Volume (m³)" aria-describedby="volume-validation">
              <div class="validation-error" id="volume-validation">Volume must be a positive number</div>
            </div>
            <div class="form-group">
              <label for="tariff">Royalty Tariff (E/m³)</label>
              <input type="number" id="tariff" placeholder="Tariff (E/m³)" aria-describedby="tariff-validation">
              <div class="validation-error" id="tariff-validation">Tariff must be a positive number</div>
            </div>
            <div class="form-group">
              <label for="payment-date">Date</label>
              <input type="date" id="payment-date" aria-describedby="date-validation">
              <div class="validation-error" id="date-validation">Date is required</div>
            </div>
          </div>
          <div class="form-actions">
            <button class="btn btn-success" id="save-royalty-btn">Save Royalty</button>
          </div>
        </div>
        <div class="user-form-container">
          <h4>Royalty Records Table</h4>
          <div class="grid-4">
            <div class="form-group">
              <label for="filter-entity">Entity</label>
              <select id="filter-entity">
                <option>All Entities</option>
                <option>Kwalini Quarry</option>
                <option>Mbabane Quarry</option>
                <option>Sidvokodvo Quarry</option>
                <option>Maloma Colliery</option>
                <option>Ngwenya Mine</option>
                <option>Malolotja Mine</option>
              </select>
            </div>
            <div class="form-group">
              <button class="btn btn-primary">Apply Filters</button>
              <button class="btn btn-primary">Export Report</button>
            </div>
          </div>
          <div class="table-container">
            <table class="data-table">
              <thead>
                <tr>
                  <th>Entity</th>
                  <th>Mineral</th>
                  <th>Volume (m³)</th>
                  <th>Tariff (E/m³)</th>
                  <th>Royalties (E)</th>
                  <th>Date</th>
                  <th>Status</th>
                  <th>Actions</th>
                </tr>
              </thead>
              <tbody id="royalty-records-tbody"></tbody>
            </table>
          </div>
        </div>
      </section>

      <!-- Contract Management -->
      <section id="contract-management" style="display: none;">
        <div class="page-header">
          <div class="page-title">
            <h1>Contract Management</h1>
            <p>Manage royalty agreements for mines and quarries</p>
          </div>
          <div class="page-actions">
            <button class="btn btn-success">Add Contract</button>
          </div>
        </div>
        <div class="user-form-container">
          <h4>Add Contract</h4>
          <div class="grid-4">
            <div class="form-group">
              <label for="contract-entity">Entity</label>
              <select id="contract-entity" aria-describedby="contract-entity-validation">
                <option>Select Entity</option>
                <option>Kwalini Quarry</option>
                <option>Mbabane Quarry</option>
                <option>Sidvokodvo Quarry</option>
                <option>Maloma Colliery</option>
                <option>Ngwenya Mine</option>
                <option>Malolotja Mine</option>
              </select>
              <div class="validation-error" id="contract-entity-validation">Entity is required</div>
            </div>
            <div class="form-group">
              <label for="royalty-rate">Royalty Rate (E/m³)</label>
              <input type="number" id="royalty-rate" placeholder="Royalty Rate (E/m³)" aria-describedby="royalty-rate-validation">
              <div class="validation-error" id="royalty-rate-validation">Rate is required</div>
            </div>
            <div class="form-group">
              <label for="start-date">Start Date</label>
              <input type="date" id="start-date" aria-describedby="start-date-validation">
              <div class="validation-error" id="start-date-validation">Start date is required</div>
            </div>
          </div>
          <div class="form-actions">
            <button class="btn btn-success">Save Contract</button>
          </div>
        </div>
        <div class="table-container">
          <table class="data-table">
            <thead>
              <tr>
                <th>Entity</th>
                <th>Royalty Rate (E/m³)</th>
                <th>Start Date</th>
                <th>Document</th>
                <th>Actions</th>
              </tr>
            </thead>
            <tbody>
              <tr>
                <td>Kwalini Quarry</td>
                <td>E15.00</td>
                <td>2024-01-01</td>
                <td>
                  <button class="btn btn-sm btn-info" title="View contract document">
                    <i class="fas fa-file-pdf" aria-label="PDF icon"></i> PDF
                  </button>
                </td>
                <td>
                  <div class="btn-group">
                    <button class="btn btn-sm btn-primary" title="Edit contract">
                      <i class="fas fa-edit" aria-label="Edit icon"></i>
                    </button>
                    <button class="btn btn-sm btn-secondary" title="Download contract">
                      <i class="fas fa-download" aria-label="Download icon"></i>
                    </button>
                    <button class="btn btn-sm btn-danger" title="Terminate contract">
                      <i class="fas fa-ban" aria-label="Terminate icon"></i>
                    </button>
                  </div>
                </td>
              </tr>
              <tr>
                <td>Mbabane Quarry</td>
                <td>E18.50</td>
                <td>2023-06-15</td>
                <td>
                  <button class="btn btn-sm btn-info" title="View contract document">
                    <i class="fas fa-file-pdf" aria-label="PDF icon"></i> PDF
                  </button>
                </td>
                <td>
                  <div class="btn-group">
                    <button class="btn btn-sm btn-primary" title="Edit contract">
                      <i class="fas fa-edit" aria-label="Edit icon"></i>
                    </button>
                    <button class="btn btn-sm btn-secondary" title="Download contract">
                      <i class="fas fa-download" aria-label="Download icon"></i>
                    </button>
                    <button class="btn btn-sm btn-danger" title="Terminate contract">
                      <i class="fas fa-ban" aria-label="Terminate icon"></i>
                    </button>
                  </div>
                </td>
              </tr>
              <tr>
                <td>Maloma Colliery</td>
                <td>E25.00</td>
                <td>2023-12-01</td>
                <td>
                  <button class="btn btn-sm btn-info" title="View contract document">
                    <i class="fas fa-file-pdf" aria-label="PDF icon"></i> PDF
                  </button>
                </td>
                <td>
                  <div class="btn-group">
                    <button class="btn btn-sm btn-primary" title="Edit contract">
                      <i class="fas fa-edit" aria-label="Edit icon"></i>
                    </button>
                    <button class="btn btn-sm btn-secondary" title="Download contract">
                      <i class="fas fa-download" aria-label="Download icon"></i>
                    </button>
                    <button class="btn btn-sm btn-danger" title="Terminate contract">
                      <i class="fas fa-ban" aria-label="Terminate icon"></i>
                    </button>
                  </div>
                </td>
              </tr>
            </tbody></table>
        </div>
      </section>

      <!-- Audit Dashboard -->
      <section id="audit-dashboard" style="display: none;">
        <div class="page-header">
          <div class="page-title">
            <h1>Audit Dashboard</h1>
            <p>Review discrepancies and audit reports</p>
          </div>
          <div class="page-actions">
            <button class="btn btn-primary">Export Report</button>
          </div>
        </div>
        <div class="user-form-container">
          <div class="grid-4">
            <div class="form-group">
              <label for="audit-filter-entity">Entity</label>
              <select id="audit-filter-entity">
                <option>All Entities</option>
                <option>Kwalini Quarry</option>
                <option>Mbabane Quarry</option>
                <option>Sidvokodvo Quarry</option>
                <option>Maloma Colliery</option>
                <option>Ngwenya Mine</option>
                <option>Malolotja Mine</option>
              </select>
            </div>
            <div class="form-group">
              <button class="btn btn-primary">Apply Filters</button>
            </div>
          </div>
          <h4>Discrepancies</h4>
          <div class="table-container">
            <table class="data-table">
              <thead>
                <tr>
                  <th>Project</th>
                  <th>Mineral</th>
                  <th>Declared (m³)</th>
                  <th>Verified (m³)</th>
                  <th>Outstanding (E)</th>
                  <th>Status</th>
                </tr>
              </thead>
              <tbody>
                <tr>
                  <td>Sidvokodvo Quarry</td>
                  <td>Gravel</td>
                  <td>1,250</td>
                  <td>1,320</td>
                  <td>E1,050.00</td>
                  <td><span class="status-badge warning">Under Review</span></td>
                </tr>
                <tr>
                  <td>Ngwenya Mine</td>
                  <td>Iron Ore</td>
                  <td>2,150</td>
                  <td>2,080</td>
                  <td>E-1,750.00</td>
                  <td><span class="status-badge success">Resolved</span></td>
                </tr>
                <tr>
                  <td>Malolotja Mine</td>
                  <td>Coal</td>
                  <td>980</td>
                  <td>1,100</td>
                  <td>E3,000.00</td>
                  <td><span class="status-badge danger">Critical</span></td>
                </tr>
              </tbody>
            </table>
          </div>
        </div>
      </section>

      <!-- Reporting & Analytics -->
      <section id="reporting-analytics" style="display: none;">
        <div class="page-header">
          <div class="page-title">
            <h1>Reporting & Analytics</h1>
            <p>Comprehensive reporting, real-time analytics, and KPI dashboards for stakeholder insights</p>
          </div>
          <div class="page-actions">
            <button class="btn btn-primary">Export Dashboard</button>
            <button class="btn btn-primary">Schedule Report</button>
            <button class="btn btn-success">Generate Report</button>
          </div>
        </div>
        <div class="charts-grid">
          <div class="metric-card card">
            <div class="card-header">
              <h3>Total Revenue (YTD)</h3>
              <select class="metric-period">
                <option>2024</option>
                <option>2023</option>
                <option>All Time</option>
              </select>
            </div>
            <div class="card-body">
              <p>E 2,847,650.00</p>
              <small class="trend-positive">+15.8% from last year</small>
              <div class="mini-chart">Trend</div>
            </div>
          </div>
          <div class="metric-card card">
            <div class="card-header">
              <h3>Production Volume</h3>
              <select class="metric-period">
                <option>This Quarter</option>
                <option>Last Quarter</option>
                <option>YTD</option>
              </select>
            </div>
            <div class="card-body">
              <p>485,250 m³</p>
              <small class="trend-positive">+08.2% from last quarter</small>
            </div>
          </div>
          <div class="metric-card card">
            <div class="card-header">
              <h3>Collection Rate</h3>
            </div>
            <div class="card-body">
              <p>96.5%</p>
              <small>Maintained high collection rate</small>
              <div class="collection-progress">
                <div class="progress-bar" style="width: 96.5%;"></div>
              </div>
            </div>
          </div>
          <div class="metric-card card">
            <div class="card-header">
              <h3>Outstanding Amounts</h3>
            </div>
            <div class="card-body">
              <p>E 125,400.00</p>
              <small>3 entities with overdue payments</small>
              <button class="btn btn-primary btn-sm">View Details</button>
            </div>
          </div>
        </div>
        <div class="user-form-container">
          <div class="report-tabs">
            <button class="tab-btn active" data-tab="#quick-reports">Quick Reports</button>
            <button class="tab-btn" data-tab="#custom-reports">Custom Reports</button>
            <button class="tab-btn" data-tab="#scheduled-reports">Scheduled Reports</button>
            <button class="btn tab-btn" data-tab="#audit-trail-reports">Audit Trail Reports</button>
          </div>
          <div class="tab-content active" id="quick-reports">
            <div class="quick-reports-grid">
              <div class="report-card">
                <div class="report-icon">📊</div>
                <div class="report-info">
                  <h5>Monthly Royalty Summary</h5>
                  <p>Comprehensive overview of all royalty payments for the current month</p>
                  <div class="report-meta">
                    <span><i class="fas fa-clock" aria-label="Time icon"></i> 2-3 minutes</span>
                    <span><i class="fas fa-file-pdf" aria-label="PDF icon"></i> PDF</span>
                  </div>
                </div>
                <button class="btn btn-primary">Generate</button>
              </div>
              <div class="report-card">
                <div class="report-icon">📈</div>
                <div class="report-info">
                  <h5>Entity Performance Analysis</h5>
                  <p>Production and payment metrics by mining entity</p>
                  <div class="report-meta">
                    <span><i class="fas fa-clock" aria-label="Time icon"></i> 3-5 minutes</span>
                    <span><i class="fas fa-file-excel" aria-label="Excel icon"></i> Excel</span>
                  </div>
                </div>
                <button class="btn btn-primary">Generate</button>
              </div>
              <div class="report-card">
                <div class="report-icon">📋</div>
                <div class="report-info">
                  <h5>Compliance Status Report</h5>
                  <p>Current compliance standings and upcoming requirements</p>
                  <div class="report-meta">
                    <span><i class="fas fa-clock" aria-label="Time icon"></i> 1-2 minutes</span>
                    <span><i class="fas fa-file-pdf" aria-label="PDF icon"></i> PDF</span>
                  </div>
                </div>
                <button class="btn btn-primary">Generate</button>
              </div>
              <div class="report-card">
                <div class="report-icon">💰</div>
                <div class="report-info">
                  <h5>Outstanding Payments</h5>
                  <p>Detailed breakdown of overdue and pending payments</p>
                  <div class="report-meta">
                    <span><i class="fas fa-clock" aria-label="Time icon"></i> 1 minute</span>
                    <span><i class="fas fa-file-csv" aria-label="CSV icon"></i> CSV</span>
                  </div>
                </div>
                <button class="btn btn-primary">Generate</button>
              </div>
            </div>
          </div>
          <div class="tab-content" id="custom-reports">
            <div class="custom-report-builder">
              <div class="builder-section">
                <h5><i class="fas fa-filter" aria-label="Filter icon"></i> Report Criteria</h5>
                <div class="grid-4">
                  <div class="form-group">
                    <label for="report-type">Report Type</label>
                    <select id="report-type" aria-describedby="report-type-validation">
                      <option>Select Report Type</option>
                      <option>Financial Analysis</option>
                      <option>Production Analysis</option>
                      <option>Compliance Tracking</option>
                      <option>Entity Performance</option>
                      <option>Audit & Verification</option>
                      <option>Comparative Analysis</option>
                    </select>
                    <div class="validation-error" id="report-type-validation">Report type is required</div>
                  </div>
                  <div class="form-group">
                    <label for="report-period">Period</label>
                    <select id="report-period" aria-describedby="period-validation">
                      <option>Select Period</option>
                      <option>Monthly</option>
                      <option>Quarterly</option>
                      <option>Yearly</option>
                      <option>Custom Range</option>
                    </select>
                    <div class="validation-error" id="period-validation">Period is required</div>
                  </div>
                  <div class="form-group">
                    <label for="report-entity">Entity</label>
                    <select id="report-entity" aria-describedby="entity-report-validation">
                      <option>All Entities</option>
                      <option>Kwalini Quarry</option>
                      <option>Mbabane Quarry</option>
                      <option>Sidvokodvo Quarry</option>
                      <option>Maloma Colliery</option>
                      <option>Ngwenya Mine</option>
                      <option>Malolotja Mine</option>
                    </select>
                    <div class="validation-error" id="entity-report-validation">Entity selection required</div>
                  </div>
                  <div class="form-group">
                    <label for="output-format">Output Format</label>
                    <select id="output-format" aria-describedby="format-validation">
                      <option>PDF</option>
                      <option>Excel</option>
                      <option>CSV</option>
                      <option>HTML</option>
                    </select>
                    <div class="validation-error" id="format-validation">Output format is required</div>
                  </div>
                </div>
              </div>
              <div class="builder-section">
                <h5><i class="fas fa-chart-bar" aria-label="Metrics icon"></i> Metrics Selection</h5>
                <div class="metrics-selector">
                  <div class="checkbox-group">
                    <label class="checkbox-label">
                      <input type="checkbox" checked> Total Revenue
                    </label>
                    <label class="checkbox-label">
                      <input type="checkbox" checked> Production Volume
                    </label>
                    <label class="checkbox-label">
                      <input type="checkbox"> Collection Rate
                    </label>
                    <label class="checkbox-label">
                      <input type="checkbox"> Outstanding Amounts
                    </label>
                    <label class="checkbox-label">
                      <input type="checkbox"> Compliance Status
                    </label>
                    <label class="checkbox-label">
                      <input type="checkbox"> Entity Performance
                    </label>
                  </div>
                </div>
              </div>
              <div class="form-actions">
                <button class="btn btn-secondary">Reset</button>
                <button class="btn btn-success">Preview Report</button>
              </div>
            </div>
          </div>
          <div class="tab-content" id="scheduled-reports">
            <div class="scheduled-reports-header">
              <button class="btn btn-success">Add Scheduled Report</button>
            </div>
            <div class="scheduled-reports-list">
              <div class="schedule-item">
                <div class="schedule-info">
                  <h6>Weekly Revenue Report</h6>
                  <p>Every Monday at 9:00 AM</p>
                  <span class="status-badge active">Active</span>
                </div>
                <div class="schedule-actions">
                  <button class="btn btn-sm btn-secondary">Edit</button>
                  <button class="btn btn-sm btn-warning">Pause</button>
                  <button class="btn btn-sm btn-danger">Delete</button>
                </div>
              </div>
              <div class="schedule-item active">
                <div class="schedule-info">
                  <h6>Monthly Compliance Report</h6>
                  <p>First day of each month at 8:00 AM</p>
                  <span class="status-badge active">Active</span>
                </div>
                <div class="schedule-actions">
                  <button class="btn btn-sm btn-secondary">Edit</button>
                  <button class="btn btn-sm btn-warning">Pause</button>
                  <button class="btn btn-sm btn-danger">Delete</button>
                </div>
              </div>
            </div>
          </div>
          <div class="tab-content" id="audit-trail-reports">
            <div class="report-history-controls">
              <div class="grid-4">
                <div class="form-group">
                  <label for="audit-report-from">From Date</label>
                  <input type="date" id="audit-report-from">
                </div>
                <div class="form-group">
                  <label for="audit-report-to">To Date</label>
                  <input type="date" id="audit-report-to">
                </div>
                <div class="form-group">
                  <label for="audit-report-user">User</label>
                  <select id="audit-report-user">
                    <option>All users</option>
                    <option>admin</option>
                    <option>finance.user</option>
                  </select>
                </div>
                <div class="form-group">
                  <button class="btn btn-primary">Generate Audit Report</button>
                </div>
              </div>
            </div>
            <div class="table-container">
              <table class="data-table">
                <thead>
                  <tr>
                    <th>Report Name</th>
                    <th>Generated By</th>
                    <th>Date</th>
                    <th>Actions</th>
                  </tr>
                </thead>
                <tbody>
                  <tr>
                    <td>User Activity Report</td>
                    <td>admin</td>
                    <td>2024-02-10</td>
                    <td>
                      <button class="btn btn-sm btn-secondary">Download</button>
                      <button class="btn btn-sm btn-info">View</button>
                    </td>
                  </tr>
                  <tr>
                    <td>System Changes Log</td>
                    <td>system</td>
                    <td>2024-02-09</td>
                    <td>
                      <button class="btn btn-sm btn-secondary">Download</button>
                      <button class="btn btn-sm btn-info">View</button>
                    </td>
                  </tr>
                </tbody>
              </table>
            </div>
          </div>
        </div>
      </section>

      <!-- Communication -->
      <section id="communication" style="display: none;">
        <div class="page-header">
          <div class="page-title">
            <h1>?? Communication Hub</h1>
            <p>Centralized communication management for stakeholders, entities, and regulatory bodies</p>
          </div>
          <div class="page-actions">
            <button class="btn btn-success" id="compose-message-btn">
              <i class="fas fa-plus" aria-label="Compose Message icon"></i> Compose Message
            </button>
            <button class="btn btn-primary" id="message-templates-btn">
              <i class="fas fa-file-alt" aria-label="Templates icon"></i> Templates
            </button>
            <button class="btn btn-info" id="communication-settings-btn">
              <i class="fas fa-cog" aria-label="Settings icon"></i> Settings
            </button>
          </div>
        </div>

        <!-- Communication Dashboard -->
        <div class="charts-grid">
          <div class="metric-card card">
            <div class="card-header">
              <h3><i class="fas fa-envelope" aria-label="Messages Sent icon"></i> Messages Sent</h3>
              <select class="metric-period">
                <option>This Month</option>
                <option>Last Month</option>
                <option>This Year</option>
              </select>
            </div>
            <div class="card-body">
              <p id="messages-sent-count">127</p>
              <small class="trend-positive">+15% from last month</small>
            </div>
          </div>
          <div class="metric-card card">
            <div class="card-header">
              <h3><i class="fas fa-reply" aria-label="Response Rate icon"></i> Response Rate</h3>
            </div>
            <div class="card-body">
              <p id="response-rate">89%</p>
              <small>Average response time: 2.3 hours</small>
              <div class="mini-progress">
                <div class="progress-bar" style="width: 89%;"></div>
              </div>
            </div>
          </div>
          <div class="metric-card card">
            <div class="card-header">
              <h3><i class="fas fa-users" aria-label="Active Conversations icon"></i> Active Conversations</h3>
            </div>
            <div class="card-body">
              <p id="active-conversations">23</p>
              <small><i class="fas fa-circle text-success" aria-label="Online status icon"></i> All conversations monitored</small>
            </div>
          </div>
          <div class="metric-card card">
            <div class="card-header">
              <h3><i class="fas fa-exclamation-triangle" aria-label="Urgent Messages icon"></i> Urgent Messages</h3>
            </div>
            <div class="card-body">
              <p id="urgent-messages">3</p>
              <small><i class="fas fa-clock text-warning" aria-label="Clock icon"></i> Requires immediate attention</small>
            </div>
          </div>
        </div>

        <!-- Message Composition -->
        <div class="user-form-container" id="compose-message-container" style="display: none;">
          <div class="section-header">
            <h4><i class="fas fa-edit" aria-label="Compose icon"></i> Compose New Message</h4>
            <div class="table-actions">
              <button class="btn btn-secondary btn-sm" id="close-compose-form">
                <i class="fas fa-times" aria-label="Close icon"></i> Close
              </button>
            </div>
          </div>
          
          <form id="compose-message-form" novalidate>
            <div class="grid-4">
              <div class="form-group">
                <label for="message-recipients">Recipients</label>
                <select id="message-recipients" multiple aria-describedby="recipients-validation">
                  <option value="all-entities">All Mining Entities</option>
                  <option value="overdue-entities">Entities with Overdue Payments</option>
                  <option value="regulatory-bodies">Regulatory Bodies</option>
                  <option value="internal-staff">Internal Staff</option>
                  <option value="custom">Custom Recipients...</option>
                </select>
                <div class="validation-error" id="recipients-validation">Recipients are required</div>
              </div>
              
              <div class="form-group">
                <label for="message-priority">Priority Level</label>
                <select id="message-priority" aria-describedby="priority-validation">
                  <option value="low">Low</option>
                  <option value="normal" selected>Normal</option>
                  <option value="high">High</option>
                  <option value="urgent">Urgent</option>
                </select>
                <div class="validation-error" id="priority-validation">Priority is required</div>
              </div>
              
              <div class="form-group">
                <label for="message-template">Use Template</label>
                <select id="message-template">
                  <option value="">Start from scratch</option>
                  <option value="payment-reminder">Payment Reminder</option>
                  <option value="compliance-notice">Compliance Notice</option>
                  <option value="regulatory-update">Regulatory Update</option>
                  <option value="audit-notification">Audit Notification</option>
                </select>
              </div>
              
              <div class="form-group">
                <label for="message-schedule">Schedule Delivery</label>
                <input type="datetime-local" id="message-schedule">
                <small class="form-help">Leave empty to send immediately</small>
              </div>
            </div>
            
            <div class="form-group">
              <label for="message-subject">Subject</label>
              <input type="text" id="message-subject" placeholder="Enter message subject" aria-describedby="subject-validation">
              <div class="validation-error" id="subject-validation">Subject is required</div>
            </div>
            
            <div class="form-group">
              <label for="message-content">Message Content</label>
              <textarea id="message-content" rows="8" placeholder="Enter your message here..." aria-describedby="content-validation"></textarea>
              <div class="validation-error" id="content-validation">Message content is required</div>
            </div>
            
            <div class="form-actions">
              <button type="button" class="btn btn-secondary" id="save-draft-btn">
                <i class="fas fa-save" aria-label="Save icon"></i> Save Draft
              </button>
              <button type="button" class="btn btn-info" id="preview-message-btn">
                <i class="fas fa-eye" aria-label="Preview icon"></i> Preview
              </button>
              <button type="submit" class="btn btn-success" id="send-message-btn">
                <i class="fas fa-paper-plane" aria-label="Send icon"></i> Send Message
              </button>
            </div>
          </form>
        </div>

        <!-- Message History and Tracking -->
        <div class="user-form-container">
          <div class="section-header">
            <h4><i class="fas fa-history" aria-label="History icon"></i> Message History & Tracking</h4>
            <div class="table-actions">
              <button class="btn btn-secondary btn-sm" id="refresh-messages">
                <i class="fas fa-sync" aria-label="Refresh icon"></i> Refresh
              </button>
              <button class="btn btn-info btn-sm" id="export-messages">
                <i class="fas fa-download" aria-label="Export icon"></i> Export
              </button>
            </div>
          </div>
          
          <div class="table-container">
            <table class="data-table" id="messages-table">
              <thead>
                <tr>
                  <th>Date/Time</th>
                  <th>Recipients</th>
                  <th>Subject</th>
                  <th>Priority</th>
                  <th>Status</th>
                  <th>Response Rate</th>
                  <th>Actions</th>
                </tr>
              </thead>
              <tbody id="messages-table-tbody">
                <tr>
                  <td>2024-02-15 10:30</td>
                  <td>All Mining Entities (12)</td>
                  <td>Monthly Royalty Payment Reminder</td>
                  <td><span class="priority-badge normal">Normal</span></td>
                  <td><span class="status-badge sent">Sent</span></td>
                  <td>75% (9/12)</td>
                  <td>
                    <button class="btn btn-sm btn-info" title="View Details">
                      <i class="fas fa-eye" aria-label="View Details icon"></i>
                    </button>
                    <button class="btn btn-sm btn-secondary" title="Resend">
                      <i class="fas fa-redo" aria-label="Resend icon"></i>
                    </button>
                  </td>
                </tr>
                <tr>
                  <td>2024-02-14 15:45</td>
                  <td>Overdue Entities (3)</td>
                  <td>Urgent: Payment Overdue Notice</td>
                  <td><span class="priority-badge urgent">Urgent</span></td>
                  <td><span class="status-badge delivered">Delivered</span></td>
                  <td>100% (3/3)</td>
                  <td>
                    <button class="btn btn-sm btn-info" title="View Details">
                      <i class="fas fa-eye" aria-label="View Details icon"></i>
                    </button>
                    <button class="btn btn-sm btn-success" title="Follow Up">
                      <i class="fas fa-reply" aria-label="Follow Up icon"></i>
                    </button>
                  </td>
                </tr>
              </tbody>
            </table>
          </div>
        </div>
      </section>

      <!-- Notifications -->
      <section id="notifications" style="display: none;">
        <div class="page-header">
          <div class="page-title">
            <h1>?? Notifications Center</h1>
            <p>System alerts, reminders, and important updates for mining royalty management</p>
          </div>
          <div class="page-actions">
            <button class="btn btn-info" id="mark-all-read-btn">
              <i class="fas fa-check-double" aria-label="Mark all read icon"></i> Mark All Read
            </button>
            <button class="btn btn-secondary" id="notification-settings-btn">
              <i class="fas fa-cog" aria-label="Settings icon"></i> Settings
            </button>
            <button class="btn btn-primary" id="create-notification-btn">
              <i class="fas fa-plus" aria-label="Create Alert icon"></i> Create Alert
            </button>
          </div>
        </div>

        <!-- Notification Stats -->
        <div class="charts-grid">
          <div class="metric-card card">
            <div class="card-header">
              <h3><i class="fas fa-bell" aria-label="Active Notifications icon"></i> Active Notifications</h3>
            </div>
            <div class="card-body">
              <p id="active-notifications-count">7</p>
              <small><i class="fas fa-circle text-info" aria-label="Info icon"></i> 3 unread, 4 read</small>
            </div>
          </div>
          <div class="metric-card card">
            <div class="card-header">
              <h3><i class="fas fa-exclamation-triangle" aria-label="Critical Alerts icon"></i> Critical Alerts</h3>
            </div>
            <div class="card-body">
              <p id="critical-alerts-count">2</p>
              <small><i class="fas fa-clock text-danger" aria-label="Clock icon"></i> Requires immediate attention</small>
            </div>
          </div>
          <div class="metric-card card">
            <div class="card-header">
              <h3><i class="fas fa-calendar-alt" aria-label="Scheduled Reminders icon"></i> Scheduled Reminders</h3>
            </div>
            <div class="card-body">
              <p id="scheduled-reminders-count">12</p>
              <small><i class="fas fa-calendar-check text-success" aria-label="Calendar icon"></i> Next: Feb 16, 2024</small>
            </div>
          </div>
          <div class="metric-card card">
            <div class="card-header">
              <h3><i class="fas fa-chart-line" aria-label="System Health icon"></i> System Health</h3>
            </div>
            <div class="card-body">
              <p id="system-health-status">Optimal</p>
              <small><i class="fas fa-check-circle text-success" aria-label="Success icon"></i> All systems operational</small>
            </div>
          </div>
        </div>

        <!-- Notification Categories -->
        <div class="user-form-container">
          <div class="section-header">
            <h4><i class="fas fa-list" aria-label="List icon"></i> Notification Categories</h4>
            <div class="table-actions">
              <div class="notification-filters">
                <button class="filter-btn active" data-filter="all">All (7)</button>
                <button class="filter-btn" data-filter="unread">Unread (3)</button>
                <button class="filter-btn" data-filter="critical">Critical (2)</button>
                <button class="filter-btn" data-filter="payments">Payments (4)</button>
                <button class="filter-btn" data-filter="compliance">Compliance (1)</button>
              </div>
            </div>
          </div>

          <!-- Notifications List -->
          <div class="notifications-list" id="notifications-list">
            <div class="notification-item unread critical">
              <div class="notification-icon critical">
                <i class="fas fa-exclamation-circle" aria-label="Critical icon"></i>
              </div>
              <div class="notification-content">
                <div class="notification-header">
                  <h5>Critical: Payment Overdue - Maloma Colliery</h5>
                  <span class="notification-time">2 hours ago</span>
                </div>
                <p>Maloma Colliery payment is 15 days overdue. Total outstanding: E 145,750.00</p>
                <div class="notification-actions">
                  <button class="btn btn-sm btn-primary">View Details</button>
                  <button class="btn btn-sm btn-warning">Send Reminder</button>
                  <button class="btn btn-sm btn-secondary">Mark Read</button>
                </div>
              </div>
            </div>

            <div class="notification-item unread critical">
              <div class="notification-icon critical">
                <i class="fas fa-shield-alt" aria-label="Security icon"></i>
              </div>
              <div class="notification-content">
                <div class="notification-header">
                  <h5>Security Alert: Multiple Failed Login Attempts</h5>
                  <span class="notification-time">4 hours ago</span>
                </div>
                <p>Detected 5 failed login attempts from IP 203.0.113.45 in the last hour</p>
                <div class="notification-actions">
                  <button class="btn btn-sm btn-danger">Block IP</button>
                  <button class="btn btn-sm btn-info">View Logs</button>
                  <button class="btn btn-sm btn-secondary">Mark Read</button>
                </div>
              </div>
            </div>

            <div class="notification-item unread">
              <div class="notification-icon info">
                <i class="fas fa-calendar-check" aria-label="Reminder icon"></i>
              </div>
              <div class="notification-content">
                <div class="notification-header">
                  <h5>Reminder: Monthly Report Due Tomorrow</h5>
                  <span class="notification-time">6 hours ago</span>
                </div>
                <p>February 2024 royalty report submission deadline is tomorrow at 5:00 PM</p>
                <div class="notification-actions">
                  <button class="btn btn-sm btn-success">Generate Report</button>
                  <button class="btn btn-sm btn-secondary">Mark Read</button>
                </div>
              </div>
            </div>

            <div class="notification-item read">
              <div class="notification-icon success">
                <i class="fas fa-check-circle" aria-label="Success icon"></i>
              </div>
              <div class="notification-content">
                <div class="notification-header">
                  <h5>Payment Received - Kwalini Quarry</h5>
                  <span class="notification-time">1 day ago</span>
                </div>
                <p>Received royalty payment of E 45,200.00 from Kwalini Quarry for January 2024</p>
                <div class="notification-actions">
                  <button class="btn btn-sm btn-info">View Receipt</button>
                </div>
              </div>
            </div>

            <div class="notification-item read">
              <div class="notification-icon info">
                <i class="fas fa-user-plus" aria-label="New user icon"></i>
              </div>
              <div class="notification-content">
                <div class="notification-header">
                  <h5>New User Account Created</h5>
                  <span class="notification-time">2 days ago</span>
                </div>
                <p>User account 'm.smith' created successfully with Auditor role</p>
                <div class="notification-actions">
                  <button class="btn btn-sm btn-info">View User</button>
                </div>
              </div>
            </div>
          </div>
        </div>

        <!-- Notification Settings -->
        <div class="user-form-container" id="notification-settings-container" style="display: none;">
          <div class="section-header">
            <h4><i class="fas fa-cog" aria-label="Settings icon"></i> Notification Preferences</h4>
            <div class="table-actions">
              <button class="btn btn-secondary btn-sm" id="close-settings">
                <i class="fas fa-times" aria-label="Close icon"></i> Close
              </button>
            </div>
          </div>

          <div class="settings-grid">
            <div class="settings-category">
              <h6>?? Email Notifications</h6>
              <div class="setting-item">
                <label class="setting-label">
                  <input type="checkbox" checked> Payment reminders
                </label>
              </div>
              <div class="setting-item">
                <label class="setting-label">
                  <input type="checkbox" checked> Overdue notifications
                </label>
              </div>
              <div class="setting-item">
                <label class="setting-label">
                  <input type="checkbox"> Daily summaries
                </label>
              </div>
            </div>

            <div class="settings-category">
              <h6>?? System Alerts</h6>
              <div class="setting-item">
                <label class="setting-label">
                  <input type="checkbox" checked> Security alerts
                </label>
              </div>
              <div class="setting-item">
                <label class="setting-label">
                  <input type="checkbox" checked> System maintenance
                </label>
              </div>
              <div class="setting-item">
                <label class="setting-label">
                  <input type="checkbox"> Performance warnings
                </label>
              </div>
            </div>
          </div>

          <div class="form-actions">
            <button class="btn btn-secondary">Reset to Defaults</button>
            <button class="btn btn-success">Save Preferences</button>
          </div>
        </div>
      </section>

      <!-- Compliance & Regulatory -->
      <section id="compliance">
        <div class="page-header">
          <div class="page-title">
            <h1>?? Compliance & Regulatory</h1>
            <p>Comprehensive compliance monitoring, regulatory adherence, and audit trail management</p>
          </div>
          <div class="page-actions">
            <button class="btn btn-success" id="run-compliance-check-btn">
              <i class="fas fa-check-double" aria-label="Run Check icon"></i> Run Compliance Check
            </button>
            <button class="btn btn-primary" id="generate-compliance-report-btn">
              <i class="fas fa-file-alt" aria-label="Generate Report icon"></i> Generate Report
            </button>
            <button class="btn btn-info" id="regulatory-calendar-btn">
              <i class="fas fa-calendar" aria-label="Calendar icon"></i> Regulatory Calendar
            </button>
          </div>
        </div>

        <!-- Compliance Dashboard -->
        <div class="charts-grid">
          <div class="metric-card card">
            <div class="card-header">
              <h3><i class="fas fa-shield-check" aria-label="Compliance icon"></i> Overall Compliance</h3>
              <select class="metric-period">
                <option>Current Status</option>
                <option>Last Month</option>
                <option>Last Quarter</option>
              </select>
            </div>
            <div class="card-body">
              <p id="overall-compliance-rate">94%</p>
              <small class="trend-positive">+3% improvement this month</small>
              <div class="compliance-progress">
                <div class="progress-bar" style="width: 94%; background: var(--success-color);"></div>
              </div>
            </div>
          </div>
          <div class="metric-card card">
            <div class="card-header">
              <h3><i class="fas fa-exclamation-triangle" aria-label="Warning icon"></i> Non-Compliance Issues</h3>
            </div>
            <div class="card-body">
              <p id="non-compliance-count">3</p>
              <small><i class="fas fa-clock text-warning" aria-label="Clock icon"></i> 2 minor, 1 moderate</small>
            </div>
          </div>
          <div class="metric-card card">
            <div class="card-header">
              <h3><i class="fas fa-calendar-check" aria-label="Calendar icon"></i> Upcoming Deadlines</h3>
            </div>
            <div class="card-body">
              <p id="upcoming-deadlines-count">5</p>
              <small><i class="fas fa-clock text-info" aria-label="Clock icon"></i> Next: Feb 20, 2024</small>
            </div>
          </div>
          <div class="metric-card card">
            <div class="card-header">
              <h3><i class="fas fa-file-contract" aria-label="Contract icon"></i> Regulatory Updates</h3>
            </div>
            <div class="card-body">
              <p id="regulatory-updates-count">2</p>
              <small><i class="fas fa-info-circle text-info" aria-label="Info icon"></i> Require review</small>
            </div>
          </div>
        </div>

        <!-- Compliance Categories -->
        <div class="user-form-container">
          <div class="regulatory-tabs">
            <button class="tab-btn active" data-tab="#financial-compliance">Financial Compliance</button>
            <button class="tab-btn" data-tab="#environmental-compliance">Environmental</button>
            <button class="tab-btn" data-tab="#operational-compliance">Operational</button>
            <button class="tab-btn" data-tab="#regulatory-updates">Regulatory Updates</button>
          </div>

          <!-- Financial Compliance -->
          <div class="tab-content active" id="financial-compliance">
            <h5><i class="fas fa-coins" aria-label="Coins icon"></i> Financial Compliance Status</h5>
            <div class="table-container">
              <table class="data-table">
                <thead>
                  <tr>
                    <th>Compliance Item</th>
                    <th>Status</th>
                    <th>Last Audit Date</th>
                    <th>Next Deadline</th>
                    <th>Assigned To</th>
                    <th>Actions</th>
                  </tr>
                </thead>
                <tbody>
                  <tr>
                    <td>Royalty Payment Compliance</td>
                    <td><span class="status-badge success">Compliant</span></td>
                    <td>2025-07-01</td>
                    <td>2026-07-01</td>
                    <td>Finance Dept.</td>
                    <td><button class="btn btn-sm btn-info">View</button></td>
                  </tr>
                  <tr>
                    <td>Tax Reporting Compliance</td>
                    <td><span class="status-badge warning">Needs Attention</span></td>
                    <td>2025-06-15</td>
                    <td>2025-08-30</td>
                    <td>J. Doe</td>
                    <td><button class="btn btn-sm btn-info">View</button></td>
                  </tr>
                  <tr>
                    <td>Audit Trail Maintenance</td>
                    <td><span class="status-badge success">Compliant</span></td>
                    <td>2025-08-01</td>
                    <td>N/A</td>
                    <td>System</td>
                    <td><button class="btn btn-sm btn-info">View Logs</button></td>
                  </tr>
                </tbody>
              </table>
            </div>
          </div>

          <!-- Environmental Compliance -->
          <div class="tab-content" id="environmental-compliance">
            <h5><i class="fas fa-leaf" aria-label="Leaf icon"></i> Environmental Compliance Status</h5>
            <div class="table-container">
              <table class="data-table">
                <thead>
                  <tr>
                    <th>Compliance Item</th>
                    <th>Status</th>
                    <th>Last Audit Date</th>
                    <th>Next Deadline</th>
                    <th>Assigned To</th>
                    <th>Actions</th>
                  </tr>
                </thead>
                <tbody>
                  <tr>
                    <td>Environmental Impact Assessments (EIA)</td>
                    <td><span class="status-badge success">Compliant</span></td>
                    <td>2025-01-10</td>
                    <td>2030-01-10</td>
                    <td>Environ. Dept.</td>
                    <td><button class="btn btn-sm btn-info">View Report</button></td>
                  </tr>
                  <tr>
                    <td>Water Usage Permits</td>
                    <td><span class="status-badge success">Compliant</span></td>
                    <td>2025-07-20</td>
                    <td>2026-07-20</td>
                    <td>Operations</td>
                    <td><button class="btn btn-sm btn-info">View Permit</button></td>
                  </tr>
                  <tr>
                    <td>Rehabilitation Bonds</td>
                    <td><span class="status-badge warning">Review Required</span></td>
                    <td>2024-03-15</td>
                    <td>2025-09-15</td>
                    <td>Finance Dept.</td>
                    <td><button class="btn btn-sm btn-info">View Details</button></td>
                  </tr>
                </tbody>
              </table>
            </div>
          </div>

          <!-- Operational Compliance -->
          <div class="tab-content" id="operational-compliance">
            <h5><i class="fas fa-cogs" aria-label="Cogs icon"></i> Operational Compliance Status</h5>
            <div class="table-container">
              <table class="data-table">
                <thead>
                  <tr>
                    <th>Compliance Item</th>
                    <th>Status</th>
                    <th>Last Audit Date</th>
                    <th>Next Deadline</th>
                    <th>Assigned To</th>
                    <th>Actions</th>
                  </tr>
                </thead>
                <tbody>
                  <tr>
                    <td>Mining Licenses</td>
                    <td><span class="status-badge success">Compliant</span></td>
                    <td>2024-06-01</td>
                    <td>2029-05-31</td>
                    <td>Legal Dept.</td>
                    <td><button class="btn btn-sm btn-info">View License</button></td>
                  </tr>
                  <tr>
                    <td>Safety Compliance (OSHA)</td>
                    <td><span class="status-badge success">Compliant</span></td>
                    <td>2025-08-10</td>
                    <td>2026-02-10</td>
                    <td>HSE Dept.</td>
                    <td><button class="btn btn-sm btn-info">View Report</button></td>
                  </tr>
                  <tr>
                    <td>Production Reporting</td>
                    <td><span class="status-badge success">Compliant</span></td>
                    <td>2025-08-01</td>
                    <td>2025-09-01</td>
                    <td>Operations</td>
                    <td><button class="btn btn-sm btn-info">View Submissions</button></td>
                  </tr>
                </tbody>
              </table>
            </div>
          </div>

          <!-- Regulatory Updates -->
          <div class="tab-content" id="regulatory-updates">
            <h5><i class="fas fa-newspaper" aria-label="Newspaper icon"></i> Recent Regulatory Updates</h5>
            <div class="regulatory-updates-list">
              <div class="update-item">
                <div class="update-header">
                  <h6>Mining Tax Amendment Act 2024</h6>
                  <span class="update-date">February 12, 2024</span>
                  <span class="update-priority high">High Priority</span>
                </div>
                <div class="update-content">
                  <p>New tax rates effective April 1, 2024. Royalty rates increased for iron ore and coal.</p>
                  <div class="update-actions">
                    <button class="btn btn-sm btn-primary">Review Changes</button>
                    <button class="btn btn-sm btn-success">Mark Reviewed</button>
                  </div>
                </div>
              </div>

              <div class="update-item">
                <div class="update-header">
                  <h6>Environmental Compliance Guidelines Update</h6>
                  <span class="update-date">February 8, 2024</span>
                  <span class="update-priority medium">Medium Priority</span>
                </div>
                <div class="update-content">
                  <p>Updated guidelines for water usage monitoring and reporting requirements.</p>
                  <div class="update-actions">
                    <button class="btn btn-sm btn-primary">Review Changes</button>
                    <button class="btn btn-sm btn-success">Mark Reviewed</button>
                  </div>
                </div>
              </div>
            </div>
          </div>
        </div>

        <!-- Compliance Actions -->
        <div class="user-form-container">
          <div class="section-header">
            <h4><i class="fas fa-tasks" aria-label="Tasks icon"></i> Required Actions & Deadlines</h4>
          </div>
          
          <div class="table-container">
            <table class="data-table" id="compliance-actions-table">
              <thead>
                <tr>
                  <th>Action Required</th>
                  <th>Entity/Department</th>
                  <th>Priority</th>
                  <th>Deadline</th>
                  <th>Status</th>
                  <th>Assigned To</th>
                  <th>Actions</th>
                </tr>
              </thead>
              <tbody>
                <tr>
                  <td>Update tax return submission</td>
                  <td>Maloma Colliery</td>
                  <td><span class="priority-badge high">High</span></td>
                  <td>2024-02-28</td>
                  <td><span class="status-badge pending">Pending</span></td>
                  <td>Finance Team</td>
                  <td>
                    <button class="btn btn-sm btn-primary">Assign</button>
                    <button class="btn btn-sm btn-success">Complete</button>
                  </td>
                </tr>
                <tr>
                  <td>Renew environmental permit</td>
                  <td>Ngwenya Mine</td>
                  <td><span class="priority-badge medium">Medium</span></td>
                  <td>2024-03-15</td>
                  <td><span class="status-badge in-progress">In Progress</span></td>
                  <td>Compliance Officer</td>
                  <td>
                    <button class="btn btn-sm btn-info">View Progress</button>
                    <button class="btn btn-sm btn-warning">Escalate</button>
                  </td>
                </tr>
              </tbody>
            </table>
          </div>
        </div>
      </section>

      <!-- New Regulatory Management Section -->
      <section id="regulatory-management">
        <div class="page-header">
          <div class="page-title">
            <h1>Regulatory Management</h1>
            <p>Comprehensive management of jurisdictional requirements and regulatory frameworks</p>
          </div>
          <div class="page-actions">
            <button class="btn btn-primary">Regulatory Assessment</button>
            <button class="btn btn-success">Update Compliance Matrix</button>
          </div>
        </div>

        <!-- Jurisdictional Requirements Matrix -->
        <div class="user-form-container">
          <h4>??? Multi-Jurisdictional Compliance Matrix</h4>
          <div class="jurisdiction-matrix">
            <div class="grid-4">
              <div class="jurisdiction-card">
                <div class="jurisdiction-header">
                  <h5>???? Kingdom of Eswatini</h5>
                  <span class="jurisdiction-status active">Primary Jurisdiction</span>
                </div>
                <div class="jurisdiction-requirements">
                  <ul>
                    <li><i class="fas fa-check-circle text-success" aria-label="Success icon"></i> Mining License: Current</li>
                    <li><i class="fas fa-check-circle text-success" aria-label="Success icon"></i> Environmental Permit: Valid</li>
                    <li><i class="fas fa-exclamation-triangle text-warning" aria-label="Warning icon"></i> Annual Return: Due Soon</li>
                    <li><i class="fas fa-check-circle text-success" aria-label="Success icon"></i> Tax Compliance: Up to Date</li>
                  </ul>
                </div>
              </div>
              
              <div class="jurisdiction-card">
                <div class="jurisdiction-header">
                  <h5>?? SADC Regional</h5>
                  <span class="jurisdiction-status secondary">Secondary Jurisdiction</span>
                </div>
                <div class="jurisdiction-requirements">
                  <ul>
                    <li><i class="fas fa-check-circle text-success" aria-label="Success icon"></i> Cross-border Trade: Compliant</li>
                    <li><i class="fas fa-check-circle text-success" aria-label="Success icon"></i> Environmental Standards: Met</li>
                    <li><i class="fas fa-info-circle text-info" aria-label="Info icon"></i> Regional Reporting: Optional</li>
                  </ul>
                </div>
              </div>
            </div>
          </div>
        </div>

        <!-- Tax Structure Management -->
        <div class="user-form-container">
          <h4>?? Tax Structure & Rates Management</h4>
          <div class="tax-structure-grid">
            <div class="tax-category">
              <h6>Mineral Royalties</h6>
              <div class="tax-rates">
                <div class="rate-item">
                  <span class="mineral-type">Coal</span>
                  <span class="rate-value">E 2.50/m�</span>
                  <span class="rate-status current">Current</span>
                </div>
                <div class="rate-item">
                  <span class="mineral-type">Iron Ore</span>
                  <span class="rate-value">E 3.75/m�</span>
                  <span class="rate-status current">Current</span>
                </div>
                <div class="rate-item">
                  <span class="mineral-type">Quarried Stone</span>
                  <span class="rate-value">E 1.25/m�</span>
                  <span class="rate-status current">Current</span>
                </div>
              </div>
            </div>
            
            <div class="tax-category">
              <h6>Corporate Taxes</h6>
              <div class="tax-rates">
                <div class="rate-item">
                  <span class="mineral-type">Corporate Income Tax</span>
                  <span class="rate-value">27.5%</span>
                  <span class="rate-status current">Current</span>
                </div>
                <div class="rate-item">
                  <span class="mineral-type">Withholding Tax</span>
                  <span class="rate-value">15%</span>
                  <span class="rate-status current">Current</span>
                </div>
              </div>
            </div>
          </div>
          
          <div class="form-actions">
            <button class="btn btn-primary">Update Tax Rates</button>
            <button class="btn btn-secondary">Export Tax Schedule</button>
          </div>
        </div>

        <!-- Regulatory Calendar -->
        <div class="user-form-container">
          <h4>?? Regulatory Calendar & Deadlines</h4>
          <div class="calendar-view">
            <div class="upcoming-deadlines">
              <h6>?? Upcoming Regulatory Deadlines</h6>
              <div class="deadline-list">
                <div class="deadline-item">
                  <div class="deadline-date">
                    <span class="day">15</span>
                    <span class="month">Feb</span>
                  </div>
                  <div class="deadline-info">
                    <h6>Monthly Royalty Return</h6>
                    <p>Ministry of Natural Resources</p>
                    <span class="days-remaining">5 days remaining</span>
                  </div>
                  <div class="deadline-actions">
                    <button class="btn btn-primary btn-sm">Prepare</button>
                    <button class="btn btn-success btn-sm">Submit</button>
                  </div>
                </div>
                <div class="deadline-item">
                  <div class="deadline-date">
                    <span class="day">28</span>
                    <span class="month">Feb</span>
                  </div>
                  <div class="deadline-info">
                    <h6>Environmental Report</h6>
                    <p>Environmental Authority</p>
                    <span class="days-remaining">13 days remaining</span>
                  </div>
                  <div class="deadline-actions">
                    <button class="btn btn-primary btn-sm">Prepare</button>
                    <button class="btn btn-success btn-sm">Submit</button>
                  </div>
                </div>
              </div>
            </div>
          </div>
        </div>
      </section>

      <!-- AI Semantic Search -->
      <!-- Semantic Search -->
      <section id="semantic-search" style="display: none;">
        <div class="page-header">
          <div class="page-title">
            <h1><i class="fas fa-search" aria-label="Search icon"></i> AI Search</h1>
            <p>Search across all royalty data using natural language</p>
          </div>
          <div class="page-actions">
            <button class="btn btn-info" id="search-history-btn" title="View search history">
              <i class="fas fa-history" aria-label="History icon"></i> History
            </button>
            <button class="btn btn-primary" id="export-results-btn" title="Export results">
              <i class="fas fa-download" aria-label="Export icon"></i> Export
            </button>
          </div>
        </div>

        <!-- Search Interface -->
        <div class="search-container">
          <div class="search-input-wrapper">
            <div class="search-input-box">
              <i class="fas fa-search" aria-label="Search icon"></i>
              <input type="text" 
                     id="semantic-search-input" 
                     placeholder="Search using natural language... e.g., 'Show me overdue payments'"
                     autocomplete="off">
              <button class="btn btn-primary" id="search-btn">
                <i class="fas fa-arrow-right" aria-label="Search button icon"></i>
              </button>
            </div>
          </div>

          <!-- Search Filters -->
          <div class="search-filters" id="search-filters" style="display: none;">
            <div class="filter-group">
              <label>Data Sources:</label>
              <div class="filter-checkboxes">
                <label><input type="checkbox" value="royalty-records" checked> Royalty Records</label>
                <label><input type="checkbox" value="entities" checked> Mining Entities</label>
                <label><input type="checkbox" value="compliance" checked> Compliance Data</label>
              </div>
            </div>
            <div class="filter-group">
              <label>Time Period:</label>
              <select id="time-period-filter">
                <option value="all">All Time</option>
                <option value="ytd" selected>Year to Date</option>
                <option value="last-quarter">Last Quarter</option>
                <option value="last-year">Last Year</option>
              </select>
            </div>
            <div class="filter-group">
              <label>Entity Type:</label>
              <select id="entity-type-filter">
                <option value="">All Types</option>
                <option value="mine">Coal Mines</option>
                <option value="quarry">Stone Quarries</option>
              </select>
            </div>
          </div>

          <div class="search-actions">
            <button class="btn btn-outline" id="toggle-filters-btn">
              <i class="fas fa-filter" aria-label="Filter icon"></i> Filters
            </button>
            <button class="btn btn-outline" id="clear-search-btn">
              <i class="fas fa-times" aria-label="Clear icon"></i> Clear
            </button>
          </div>
        </div>

        <!-- Search Results -->
        <div class="search-results" id="search-results" style="display: none;">
          <div class="results-header">
            <h3>Search Results</h3>
            <p id="results-summary">Found <span id="results-count">0</span> results</p>
          </div>

          <div class="results-list" id="results-list">
            <!-- Results will be populated here -->
          </div>

          <!-- No Results -->
          <div class="no-results" id="no-results" style="display: none;">
            <i class="fas fa-search" aria-label="No results icon"></i>
            <h4>No results found</h4>
            <p>Try adjusting your search terms or filters</p>
          </div>
        </div>
      </section>

      <!-- My Profile -->
      <section id="profile">
        <div class="page-header">
          <div class="page-title">
            <h1>My Profile</h1>
            <p>Manage your account details and preferences</p>
          </div>
          <div class="page-actions">
            <button class="btn btn-primary">Save Changes</button>
          </div>
        </div>
        <div class="user-form-container">
          <h4>Profile Information</h4>
          <div class="grid-4">
            <div class="form-group">
              <label for="profile-username">Username</label>
              <input type="text" id="profile-username" placeholder="Username" aria-describedby="profile-username-validation">
              <div class="validation-error" id="profile-username-validation">Username is required</div>
            </div>
            <div class="form-group">
              <label for="profile-email">Email</label>
              <input type="email" id="profile-email" placeholder="Email" aria-describedby="profile-email-validation">
              <div class="validation-error" id="profile-email-validation">Email is required</div>
            </div>
            <div class="form-group">
              <label for="profile-department">Department</label>
              <select id="profile-department" aria-describedby="profile-department-validation">
                <option>Select Department</option>
                <option>Finance</option>
                <option>Operations</option>
                <option>Compliance</option>
                <option>Audit</option>
                <option>Management</option>
              </select>
              <div class="validation-error" id="profile-department-validation">Department is required</div>
            </div>
          </div>
          <h4>Change Password</h4>
          <form id="change-password-form" novalidate>
            <!-- Hidden username field for accessibility -->
            <input type="text" id="profile-username-hidden" style="display: none;" autocomplete="username">
            <div class="grid-4">
              <div class="form-group">
                <label for="current-password">Current Password</label>
                <input type="password" id="current-password" placeholder="Current Password" aria-describedby="current-password-validation" autocomplete="current-password">
                <div class="validation-error" id="current-password-validation">Current password is required</div>
              </div>
              <div class="form-group">
                <label for="new-profile-password">New Password</label>
                <input type="password" id="new-profile-password" placeholder="New Password" aria-describedby="new-profile-password-validation" autocomplete="new-password">
                <div class="validation-error" id="new-profile-password-validation">New password is required</div>
              </div>
              <div class="form-group">
                <label for="confirm-profile-password">Confirm New Password</label>
                <input type="password" id="confirm-profile-password" placeholder="Confirm New Password" aria-describedby="confirm-profile-password-validation" autocomplete="new-password">
                <div class="validation-error" id="confirm-profile-password-validation">Passwords must match</div>
              </div>
            </div>
          </form>
          <div class="form-actions">
            <button class="btn btn-secondary">Cancel</button>
            <button class="btn btn-success">Update Profile</button>
          </div>
        </div>
      </section>

      <!-- Logout -->
      <section id="logout">
        <div class="page-header">
          <div class="page-title">
            <h1>Logout</h1>
            <p>Securely end your session</p>
          </div>
          <div class="page-actions">
            <button class="btn btn-danger" id="confirm-logout-btn">Confirm Logout</button>
          </div>
        </div>
        <div class="user-form-container">
          <p>Click the button above to log out of the Mining Royalties Manager. Ensure all changes are saved before logging out.</p>
          <div class="logout-warning">
            <h5>⚠️ Before you logout:</h5>
            <ul>
              <li>Save any unsaved changes</li>
              <li>Complete any pending operations</li>
              <li>Close any open reports or forms</li>
            </ul>
          </div>
        </div>
      </section>
    </main>
  </div>

  <!-- Modern Modular JavaScript -->
  <script type="module" src="js/app.js"></script>
  
  <!-- Enhanced Communication & Notifications Functionality -->
  <script>
    // Note: Login functionality is handled by js/app.js module
    // Valid credentials for demo:
    // - admin / demo123
    // - finance / demo123  
    // - auditor / demo123
  </script>
  
  <script>
    // Enhanced Communication Hub Functionality
    document.addEventListener('DOMContentLoaded', function() {
      // Communication form handling
      const composeBtn = document.getElementById('compose-message-btn');
      const composeContainer = document.getElementById('compose-message-container');
      const composeForm = document.getElementById('compose-message-form');
      
      if (composeBtn && composeContainer) {
        composeBtn.addEventListener('click', () => {
          composeContainer.style.display = composeContainer.style.display === 'none' ? 'block' : 'none';
        });
      }
      
      if (composeForm) {
        composeForm.addEventListener('submit', function(e) {
          e.preventDefault();
          const recipients = document.getElementById('message-recipients')?.value;
          const subject = document.getElementById('message-subject')?.value;
          const content = document.getElementById('message-content')?.value;
          
          if (recipients && subject && content) {
            showNotification('Message sent successfully to ' + recipients.length + ' recipients', 'success');
            composeForm.reset();
            composeContainer.style.display = 'none';
          } else {
            showNotification('Please fill in all required fields', 'error');
          }
        });
      }
      
      // Notification management
      const markAllReadBtn = document.getElementById('mark-all-read-btn');
      if (markAllReadBtn) {
        markAllReadBtn.addEventListener('click', function() {
          document.querySelectorAll('.notification-item.unread').forEach(item => {
            item.classList.remove('unread');
            item.classList.add('read');
          });
          showNotification('All notifications marked as read', 'success');
          updateNotificationCount();
        });
      }
      
      // Compliance checking
      const runComplianceBtn = document.getElementById('run-compliance-check-btn');
      if (runComplianceBtn) {
        runComplianceBtn.addEventListener('click', function() {
          this.innerHTML = '<i class="fas fa-spinner fa-spin"></i> Running Check...';
          this.disabled = true;
          
          setTimeout(() => {
            showNotification('Compliance check completed successfully', 'success');
            this.innerHTML = '<i class="fas fa-check-double"></i> Run Compliance Check';
            this.disabled = false;
            updateComplianceMetrics();
          }, 3000);
        });
      }
      
      // Update notification count
      function updateNotificationCount() {
        const unreadCount = document.querySelectorAll('.notification-item.unread').length;
        const countBadge = document.querySelector('nav a[href="#notifications"] span');
        if (countBadge) {
          countBadge.textContent = unreadCount;
        }
      }
      
      // Update compliance metrics
      function updateComplianceMetrics() {
        const overallCompliance = document.getElementById('overall-compliance-rate');
        const upcomingDeadlines = document.getElementById('upcoming-deadlines-count');
        
        if (overallCompliance) {
          overallCompliance.textContent = '98%';
        }
        if (upcomingDeadlines) {
          upcomingDeadlines.textContent = '3';
        }
      }
      
      // Enhanced notification actions
      document.addEventListener('click', function(e) {
        if (e.target.closest('.btn') && e.target.closest('.notification-actions')) {
          const btn = e.target.closest('.btn');
          const notificationItem = btn.closest('.notification-item');
          
          if (btn.textContent.includes('Mark Read')) {
            notificationItem.classList.remove('unread');
            notificationItem.classList.add('read');
            showNotification('Notification marked as read', 'info');
            updateNotificationCount();
          } else if (btn.textContent.includes('View Details')) {
            showNotification('Opening detailed view...', 'info');
          } else if (btn.textContent.includes('Send Reminder')) {
            showNotification('Reminder sent successfully', 'success');
          }
        }
        
        // Filter buttons for notifications
        if (e.target.classList.contains('filter-btn')) {
          document.querySelectorAll('.filter-btn').forEach(b => b.classList.remove('active'));
          e.target.classList.add('active');
          
          const filter = e.target.dataset.filter;
          const notifications = document.querySelectorAll('.notification-item');
          
          notifications.forEach(notification => {
            if (filter === 'all') {
              notification.style.display = 'flex';
            } else if (filter === 'unread' && notification.classList.contains('unread')) {
              notification.style.display = 'flex';
            } else if (filter === 'critical' && notification.classList.contains('critical')) {
              notification.style.display = 'flex';
            } else if (notification.style.display !== 'none') {
              notification.style.display = filter === 'all' ? 'flex' : 'none';
            }
          });
        }
      });
      
      // Initialize notification count
      updateNotificationCount();
      
      // Tab functionality for compliance section
      document.addEventListener('click', function(e) {
        if (e.target.matches('.tab-btn[data-tab]')) {
          const targetTab = e.target.dataset.tab;
          
          // Remove active class from all tabs and content
          document.querySelectorAll('.tab-btn').forEach(btn => btn.classList.remove('active'));
          document.querySelectorAll('.tab-content').forEach(content => content.classList.remove('active'));
          
          // Add active class to clicked tab and corresponding content
          e.target.classList.add('active');
          const targetContent = document.querySelector(targetTab);
          if (targetContent) {
            targetContent.classList.add('active');
          }
        }
      });
    });
    
    // Global notification function (if not already defined)
    if (typeof showNotification === 'undefined') {
      function showNotification(message, type = 'info') {
        const notification = document.createElement('div');
        notification.className = `notification notification-${type}`;
        notification.style.cssText = `
          position: fixed; top: 20px; right: 20px; z-index: 10000;
          background: ${type === 'success' ? '#dcfce7' : type === 'error' ? '#fef2f2' : type === 'warning' ? '#fef3c7' : '#dbeafe'};
          color: ${type === 'success' ? '#166534' : type === 'error' ? '#dc2626' : type === 'warning' ? '#92400e' : '#1e40af'};
          padding: 1rem 1.5rem; border-radius: 8px; border: 1px solid #e5e7eb;
          box-shadow: 0 4px 6px rgba(0,0,0,0.1); max-width: 400px;
          display: flex; align-items: center; gap: 0.75rem; font-weight: 500;
        `;
        
        notification.innerHTML = `
          <span>${type === 'success' ? '?' : type === 'error' ? '?' : type === 'warning' ? '??' : '??'}</span>
          <span>${message}</span>
          <button onclick="this.parentElement.remove()" style="background: none; border: none; cursor: pointer; margin-left: auto;">�</button>
        `;
        
        document.body.appendChild(notification);
        setTimeout(() => notification.remove(), 5000);
      }
    }
  </script>
  
<<<<<<< HEAD
  <!-- Legacy support for non-module browsers -->
  <script nomodule>
    console.warn('This browser does not support ES6 modules. Please upgrade to a modern browser.');
    
    // Simple fallback for basic functionality
    document.addEventListener('DOMContentLoaded', function() {
      // Populate dashboard metrics with sample data
      const updateDashboardMetrics = () => {
        // Update royalty metrics
        const totalRoyalties = document.getElementById('total-royalties');
        const activeEntities = document.getElementById('active-entities');
        const complianceRate = document.getElementById('compliance-rate');
        const pendingApprovals = document.getElementById('pending-approvals');
        
        if (totalRoyalties) totalRoyalties.textContent = 'E 2,847,650.00';
        if (activeEntities) activeEntities.textContent = '15';
        if (complianceRate) complianceRate.textContent = '94%';
        if (pendingApprovals) pendingApprovals.textContent = '5';
        
        // Update progress bars
        const royaltiesProgress = document.getElementById('royalties-progress');
        const complianceProgress = document.getElementById('compliance-progress');
        
        if (royaltiesProgress) royaltiesProgress.style.width = '75%';
        if (complianceProgress) complianceProgress.style.width = '94%';
        
        // Update trend indicators
        const royaltiesTrend = document.getElementById('royalties-trend');
        const entitiesTrend = document.getElementById('entities-trend');
        
        if (royaltiesTrend) {
          royaltiesTrend.innerHTML = '<i class="fas fa-arrow-up trend-positive"></i> +15.8% from last year';
        }
        if (entitiesTrend) {
          entitiesTrend.innerHTML = '<i class="fas fa-arrow-up trend-positive"></i> +2 new entities';
        }
        
        // Update compliance metrics
        const overallComplianceRate = document.getElementById('overall-compliance-rate');
        const auditScore = document.getElementById('audit-score');
        const upcomingDeadlinesCount = document.getElementById('upcoming-deadlines-count');
        const regulatoryUpdatesCount = document.getElementById('regulatory-updates-count');
        
        if (overallComplianceRate) overallComplianceRate.textContent = '94%';
        if (auditScore) auditScore.textContent = '98%';
        if (upcomingDeadlinesCount) upcomingDeadlinesCount.textContent = '5';
        if (regulatoryUpdatesCount) regulatoryUpdatesCount.textContent = '2';
        
        // Update notification counts
        const activeNotificationsCount = document.getElementById('active-notifications-count');
        const unreadCount = document.getElementById('unread-count');
        const criticalAlertsCount = document.getElementById('critical-alerts-count');
        const systemHealthStatus = document.getElementById('system-health-status');
        
        if (activeNotificationsCount) activeNotificationsCount.textContent = '7';
        if (unreadCount) unreadCount.textContent = '3';
        if (criticalAlertsCount) criticalAlertsCount.textContent = '2';
        if (systemHealthStatus) systemHealthStatus.textContent = 'Optimal';
        
        // Update communication metrics
        const messagesSentCount = document.getElementById('messages-sent-count');
        const responseRate = document.getElementById('response-rate');
        const activeConversations = document.getElementById('active-conversations');
        const urgentMessages = document.getElementById('urgent-messages');
        
        if (messagesSentCount) messagesSentCount.textContent = '127';
        if (responseRate) responseRate.textContent = '89%';
        if (activeConversations) activeConversations.textContent = '23';
        if (urgentMessages) urgentMessages.textContent = '3';
      };
      
      // Call the update function
      updateDashboardMetrics();
      
      // Additional dashboard initialization with sample data
      const initializeDashboardWithData = () => {
        // Populate chart summaries
        const avgMonthly = document.getElementById('avg-monthly');
        const peakMonth = document.getElementById('peak-month');
        const totalProduction = document.getElementById('total-production');
        const topProducer = document.getElementById('top-producer');
        
        if (avgMonthly) avgMonthly.textContent = '387,500';
        if (peakMonth) peakMonth.textContent = 'December';
        if (totalProduction) totalProduction.textContent = '240,000';
        if (topProducer) topProducer.textContent = 'Maloma Colliery';
        
        // Update mines vs quarries breakdown
        const minesCount = document.getElementById('mines-count');
        const quarriesCount = document.getElementById('quarries-count');
        if (minesCount) minesCount.textContent = '3';
        if (quarriesCount) quarriesCount.textContent = '3';
        
        // Update system status indicators
        const dbStatus = document.getElementById('db-status');
        const lastBackup = document.getElementById('last-backup');
        const activeSessions = document.getElementById('active-sessions');
        const systemUptime = document.getElementById('system-uptime');
        
        if (dbStatus && !dbStatus.textContent.includes('Connected')) {
          dbStatus.innerHTML = '<i class="fas fa-circle"></i> Connected';
        }
        if (lastBackup && !lastBackup.textContent.includes('AM')) {
          lastBackup.textContent = 'Today, 03:00 AM';
        }
        if (activeSessions && !activeSessions.textContent.includes('users')) {
          activeSessions.textContent = '3 users';
        }
        if (systemUptime && !systemUptime.textContent.includes('days')) {
          systemUptime.textContent = '7 days, 14 hours';
        }
        
        console.log('Dashboard initialized with complete sample data');
      };
      
      // Initialize dashboard with data
      initializeDashboardWithData();
      
      // Update metrics every 30 seconds to simulate real-time data
      setInterval(() => {
        updateDashboardMetrics();
        initializeDashboardWithData();
      }, 30000);
      
      // Add basic form validation for login - handled by main app.js
      // Login functionality is managed by the modular js/app.js
      
      // Enhanced navigation functionality
      document.addEventListener('click', function(e) {
        const link = e.target.closest('nav a[href^="#"]');
        if (link) {
          e.preventDefault();
          const targetId = link.getAttribute('href').substring(1);
          
          // Handle logout separately
          if (targetId === 'logout') {
            if (confirm('Are you sure you want to logout?')) {
              // Reset to login
              document.getElementById('app-container').style.display = 'none';
              document.getElementById('login-section').style.display = 'flex';
            }
            return;
          }
          
          // Hide all sections
          document.querySelectorAll('main section').forEach(section => {
            section.style.display = 'none';
          });
          
          // Show target section
          const targetSection = document.getElementById(targetId);
          if (targetSection) {
            targetSection.style.display = 'block';
            console.log(`Switched to section: ${targetId}`);
          }
          
          // Update navigation active state
          document.querySelectorAll('nav a').forEach(a => a.classList.remove('active'));
          link.classList.add('active');
        }
      });
      
      // Initialize dashboard as active on page load
      document.addEventListener('DOMContentLoaded', function() {
        // Set dashboard nav as active
        const dashboardNav = document.querySelector('nav a[href="#dashboard"]');
        if (dashboardNav) {
          dashboardNav.classList.add('active');
        }
        
        // Ensure dashboard is visible
        const dashboardSection = document.getElementById('dashboard');
        if (dashboardSection) {
          dashboardSection.style.display = 'block';
        }
        
        // Hide all other sections
        document.querySelectorAll('main section:not(#dashboard)').forEach(section => {
          section.style.display = 'none';
        });
      });
      
      // Enhanced chart initialization
      const initializeCharts = () => {
        // Initialize charts if Chart.js is available
        if (typeof Chart !== 'undefined') {
          try {
            // Revenue Trends Chart
            const revenueCtx = document.getElementById('revenue-trends-chart');
            if (revenueCtx) {
              new Chart(revenueCtx, {
                type: 'line',
                data: {
                  labels: ['Jan', 'Feb', 'Mar', 'Apr', 'May', 'Jun'],
                  datasets: [{
                    label: 'Revenue (E)',
                    data: [500000, 600000, 750000, 700000, 800000, 900000],
                    borderColor: '#1a365d',
                    backgroundColor: 'rgba(26, 54, 93, 0.2)',
                    fill: true,
                    tension: 0.4
                  }]
                },
                options: {
                  responsive: true,
                  maintainAspectRatio: false,
                  plugins: { legend: { display: false } },
                  scales: {
                    y: {
                      beginAtZero: true,
                      ticks: { callback: value => `E ${value.toLocaleString()}` }
                    }
                  }
                }
              });
            }
            
            // Production by Entity Chart
            const productionCtx = document.getElementById('production-by-entity-chart');
            if (productionCtx) {
              new Chart(productionCtx, {
                type: 'pie',
                data: {
                  labels: ['Maloma Colliery', 'Kwalini Quarry', 'Mbabane Quarry', 'Sidvokodvo Quarry', 'Ngwenya Mine', 'Malolotja Mine'],
                  datasets: [{
                    data: [55000, 45000, 38000, 42000, 28000, 32000],
                    backgroundColor: ['#1a365d', '#2563eb', '#059669', '#dc2626', '#d97706', '#7c3aed']
                  }]
                },
                options: {
                  responsive: true,
                  maintainAspectRatio: false,
                  plugins: {
                    legend: { position: 'bottom', labels: { padding: 20 } }
                  }
                }
              });
            }
            
            console.log('Charts initialized successfully');
          } catch (error) {
            console.warn('Chart initialization failed:', error);
            showChartFallbacks();
          }
        } else {
          console.warn('Chart.js not available, showing fallback content');
          showChartFallbacks();
        }
      };
      
      // Chart fallback function
      const showChartFallbacks = () => {
        const revenueChart = document.getElementById('revenue-trends-chart');
        const productionChart = document.getElementById('production-by-entity-chart');
        
        if (revenueChart) {
          revenueChart.parentElement.innerHTML = `
            <div style="padding: 2rem; text-align: center; background: #f8fafc; border-radius: 8px;">
              <i class="fas fa-chart-line" style="font-size: 2rem; color: #64748b; margin-bottom: 1rem;"></i>
              <h4 style="color: #334155; margin: 0.5rem 0;">Revenue Trends</h4>
              <p style="color: #64748b; margin: 0.5rem 0;">YTD Revenue: <strong>E 4,250,000</strong></p>
              <p style="color: #64748b; margin: 0;">Growth: <strong>+15.8%</strong></p>
            </div>
          `;
        }
        
        if (productionChart) {
          productionChart.parentElement.innerHTML = `
            <div style="padding: 2rem; text-align: center; background: #f8fafc; border-radius: 8px;">
              <i class="fas fa-chart-pie" style="font-size: 2rem; color: #64748b; margin-bottom: 1rem;"></i>
              <h4 style="color: #334155; margin: 0.5rem 0;">Production Overview</h4>
              <p style="color: #64748b; margin: 0.5rem 0;">Total Volume: <strong>240,000 m�</strong></p>
              <p style="color: #64748b; margin: 0;">Top Producer: <strong>Maloma Colliery</strong></p>
            </div>
          `;
        }
      };
      
      // Initialize charts with delay to ensure DOM is ready
      setTimeout(initializeCharts, 1000);
      
      // Chart control buttons
      document.addEventListener('click', function(e) {
        if (e.target.closest('.chart-btn')) {
          const btn = e.target.closest('.chart-btn');
          const chartType = btn.dataset.chartType;
          const chartId = btn.dataset.chartId;
          
          // Update active button
          btn.parentElement.querySelectorAll('.chart-btn').forEach(b => b.classList.remove('active'));
          btn.classList.add('active');
          
          console.log(`Chart type changed to ${chartType} for ${chartId}`);
          showNotification(`Chart updated to ${chartType} view`, 'info');
        }
      });
      
      // Show dashboard by default and initialize
      setTimeout(() => {
        const dashboardSection = document.getElementById('dashboard');
        if (dashboardSection) {
          dashboardSection.style.display = 'block';
          // Mark dashboard nav as active
          const dashboardNav = document.querySelector('nav a[href="#dashboard"]');
          if (dashboardNav) dashboardNav.classList.add('active');
        }
      }, 500);
    });
  </script>
  
=======
  <!-- Legacy support for non-module browsers is removed as it conflicts with modern ESM-based app.js -->

>>>>>>> 40564118
  <script>
    // Dashboard initialization function
    function initializeDashboardWithData() {
      console.log('Initializing dashboard with sample data...');
      
      // Update all dashboard metrics
      const metrics = {
        'total-royalties': 'E 992,500.00',
        'active-entities': '6',
        'compliance-rate': '80%',
        'pending-approvals': '2',
        'mines-count': '2',
        'quarries-count': '4',
        'paid-count': '3',
        'pending-count': '1',
        'overdue-count': '1',
        'avg-monthly': '82,708',
        'peak-month': 'January 2024',
        'total-production': '52,000',
        'top-producer': 'Kwalini Quarry'
      };
      
      // Update all metric elements
      Object.entries(metrics).forEach(([id, value]) => {
        const element = document.getElementById(id);
        if (element) {
          element.textContent = value;
        }
      });
      
      // Update progress bars
      const progressBars = {
        'compliance-progress': '80%',
        'royalties-progress': '75%'
      };
      
      Object.entries(progressBars).forEach(([id, width]) => {
        const element = document.getElementById(id);
        if (element) {
          element.style.width = width;
        }
      });
      
      // Show urgent items
      const urgentItems = document.getElementById('urgent-items');
      if (urgentItems) {
        urgentItems.style.display = 'inline-flex';
      }
      
      // Update trends to show positive indicators
      const trendsElements = document.querySelectorAll('.trend-indicator');
      trendsElements.forEach(trend => {
        if (trend.id === 'royalties-trend') {
          trend.innerHTML = '<i class="fas fa-arrow-up trend-positive"></i> +15.8% from last year';
        } else if (trend.id === 'entities-trend') {
          trend.innerHTML = '<i class="fas fa-arrow-up trend-positive"></i> +2 new this month';
        }
      });
      
      console.log('Dashboard initialized successfully');
    }
  </script>

  <script>
    // Enhanced password toggle functionality with error handling
    function togglePassword(inputId) {
      try {
        const input = document.getElementById(inputId);
        if (!input) {
          console.warn(`Password input with ID '${inputId}' not found`);
          return;
        }
        
        const container = input.parentElement;
        const button = container?.querySelector('.password-toggle-btn');
        const icon = button?.querySelector('i');
        
        if (input.type === 'password') {
          input.type = 'text';
          if (icon) {
            icon.className = 'fas fa-eye-slash';
            button.setAttribute('aria-label', 'Hide password');
          }
        } else {
          input.type = 'password';
          if (icon) {
            icon.className = 'fas fa-eye';
            button.setAttribute('aria-label', 'Show password');
          }
        }
      } catch (error) {
        console.error('Error toggling password visibility:', error);
      }
    }
    
    // Global error handler for better debugging
    window.addEventListener('error', function(e) {
      // Filter out extension-related errors
      if (e.message && (
        e.message.includes('Extension context invalidated') || 
        e.message.includes('message channel closed') ||
        e.message.includes('chrome-extension')
      )) {
        e.preventDefault();
        return false;
      }
      
      console.error('Application error:', {
        message: e.message,
        filename: e.filename,
        lineno: e.lineno,
        colno: e.colno,
        error: e.error
      });
    });
    
    // Unhandled promise rejection handler
    window.addEventListener('unhandledrejection', function(e) {
      if (e.reason && typeof e.reason === 'object' && e.reason.message) {
        if (e.reason.message.includes('Extension context') || 
            e.reason.message.includes('chrome-extension')) {
          e.preventDefault();
          return false;
        }
      }
      
      console.error('Unhandled promise rejection:', e.reason);
    });
  </script>

</body>
</html><|MERGE_RESOLUTION|>--- conflicted
+++ resolved
@@ -2752,7 +2752,6 @@
     }
   </script>
   
-<<<<<<< HEAD
   <!-- Legacy support for non-module browsers -->
   <script nomodule>
     console.warn('This browser does not support ES6 modules. Please upgrade to a modern browser.');
@@ -3063,10 +3062,21 @@
     });
   </script>
   
-=======
-  <!-- Legacy support for non-module browsers is removed as it conflicts with modern ESM-based app.js -->
-
->>>>>>> 40564118
+  <script>
+    document.addEventListener('DOMContentLoaded', function() {
+      const loadingScreen = document.getElementById('loading-screen');
+      const loginSection = document.getElementById('login-section');
+      
+      setTimeout(() => {
+        if (loadingScreen) loadingScreen.style.display = 'none';
+        if (loginSection) loginSection.style.display = 'flex';
+      }, 2000);
+      
+      // Login functionality is handled by js/app.js module
+      // No duplicate login handlers needed here
+    });
+  </script>
+
   <script>
     // Dashboard initialization function
     function initializeDashboardWithData() {
